package net.osmand.plus.settings.fragments;

import static net.osmand.plus.routepreparationmenu.RoutingOptionsHelper.DRIVING_STYLE;
import static net.osmand.plus.settings.backend.OsmandSettings.ROUTING_PREFERENCE_PREFIX;
import static net.osmand.plus.settings.fragments.DangerousGoodsFragment.getDangerousGoodsClass;
import static net.osmand.plus.utils.AndroidUtils.getRoutingStringPropertyName;
import static net.osmand.router.GeneralRouter.GOODS_RESTRICTIONS;
import static net.osmand.router.GeneralRouter.HAZMAT_CATEGORY;
import static net.osmand.router.GeneralRouter.USE_HEIGHT_OBSTACLES;
import static net.osmand.router.GeneralRouter.USE_SHORTEST_WAY;
import static net.osmand.router.GeneralRouter.ALLOW_VIA_FERRATA;

import android.app.Activity;
import android.content.Context;
import android.graphics.drawable.Drawable;
import android.os.Bundle;
import android.view.LayoutInflater;
import android.view.View;
import android.view.ViewGroup;
import android.widget.ImageView;
import android.widget.TextView;

import androidx.annotation.NonNull;
import androidx.annotation.Nullable;
import androidx.appcompat.app.AlertDialog;
import androidx.core.content.ContextCompat;
import androidx.fragment.app.FragmentManager;
import androidx.preference.Preference;
import androidx.preference.PreferenceCategory;
import androidx.preference.PreferenceScreen;
import androidx.preference.PreferenceViewHolder;
import androidx.preference.TwoStatePreference;
import androidx.recyclerview.widget.RecyclerView;

import com.google.android.material.slider.Slider;

import net.osmand.StateChangedListener;
import net.osmand.plus.OsmandApplication;
import net.osmand.plus.R;
import net.osmand.plus.base.dialog.DialogManager;
import net.osmand.plus.base.dialog.interfaces.controller.IDialogController;
import net.osmand.plus.plugins.PluginsHelper;
import net.osmand.plus.plugins.development.OsmandDevelopmentPlugin;
import net.osmand.plus.routing.RouteService;
import net.osmand.plus.routing.RoutingHelper;
import net.osmand.plus.routing.RoutingHelperUtils;
import net.osmand.plus.settings.backend.ApplicationMode;
import net.osmand.plus.settings.backend.OsmandSettings;
import net.osmand.plus.settings.backend.preferences.BooleanPreference;
import net.osmand.plus.settings.backend.preferences.CommonPreference;
import net.osmand.plus.settings.backend.preferences.OsmandPreference;
import net.osmand.plus.settings.bottomsheets.AvoidRoadsPreferencesBottomSheet;
import net.osmand.plus.settings.bottomsheets.ElevationDateBottomSheet;
import net.osmand.plus.settings.bottomsheets.GoodsRestrictionsBottomSheet;
import net.osmand.plus.settings.bottomsheets.HazmatCategoryBottomSheet;
import net.osmand.plus.settings.bottomsheets.RecalculateRouteInDeviationBottomSheet;
<<<<<<< HEAD
import net.osmand.plus.settings.enums.DrivingRegion;
=======
import net.osmand.plus.settings.controllers.ViaFerrataDialogController;
>>>>>>> 7aaacf35
import net.osmand.plus.settings.preferences.ListPreferenceEx;
import net.osmand.plus.settings.preferences.MultiSelectBooleanPreference;
import net.osmand.plus.settings.preferences.SwitchPreferenceEx;
import net.osmand.plus.utils.AndroidUtils;
import net.osmand.plus.utils.ColorUtilities;
import net.osmand.plus.utils.OsmAndFormatter;
import net.osmand.plus.utils.UiUtilities;
import net.osmand.router.GeneralRouter;
import net.osmand.router.GeneralRouter.RoutingParameter;
import net.osmand.router.GeneralRouter.RoutingParameterType;
import net.osmand.util.Algorithms;

import java.util.ArrayList;
import java.util.HashSet;
import java.util.List;
import java.util.Map;
import java.util.Set;

public class RouteParametersFragment extends BaseSettingsFragment {

	public static final String TAG = RouteParametersFragment.class.getSimpleName();

	public static final String RELIEF_SMOOTHNESS_FACTOR = "relief_smoothness_factor";
	private static final String AVOID_ROUTING_PARAMETER_PREFIX = "avoid_";
	private static final String HAZMAT_CATEGORY_USA_PREFIX = "hazmat_category_usa_";
	private static final String PREFER_ROUTING_PARAMETER_PREFIX = "prefer_";
	private static final String ROUTE_PARAMETERS_INFO = "route_parameters_info";
	private static final String ROUTE_PARAMETERS_IMAGE = "route_parameters_image";
	private static final String ROUTING_SHORT_WAY = "prouting_short_way";
	private static final String ROUTING_RECALC_DISTANCE = "routing_recalc_distance";
	private static final String ROUTING_RECALC_WRONG_DIRECTION = "disable_wrong_direction_recalc";
	private static final String HAZMAT_TRANSPORTING_ENABLED = "hazmat_transporting_enabled";
	private static final String DANGEROUS_GOODS_USA = "dangerous_goods_usa";
	private static final String HAZMAT_ROUTING_PREFERENCE = ROUTING_PREFERENCE_PREFIX + HAZMAT_CATEGORY;
	private static final String GOODS_RESTRICTIONS_PREFERENCE = ROUTING_PREFERENCE_PREFIX + GOODS_RESTRICTIONS;
	private static final String ALLOW_VIA_FERRATA_PREFERENCE = ROUTING_PREFERENCE_PREFIX + "allow_via_ferrata";

	public static final float DISABLE_MODE = -1.0f;
	public static final float DEFAULT_MODE = 0.0f;

	private final List<RoutingParameter> avoidParameters = new ArrayList<>();
	public final List<RoutingParameter> hazmatCategoryUSAParameters = new ArrayList<>();
	private final List<RoutingParameter> preferParameters = new ArrayList<>();
	private final List<RoutingParameter> drivingStyleParameters = new ArrayList<>();
	private final List<RoutingParameter> reliefFactorParameters = new ArrayList<>();
	private final List<RoutingParameter> otherRoutingParameters = new ArrayList<>();
	private ListParameters hazmatParameters;
	private RoutingParameter viaFerrataParameter;

	private StateChangedListener<Boolean> booleanRoutingPrefListener;
	private StateChangedListener<String> customRoutingPrefListener;

	@Override
	public void onCreate(@Nullable Bundle savedInstanceState) {
		super.onCreate(savedInstanceState);
		booleanRoutingPrefListener = change -> app.runInUIThread(this::recalculateRoute);
		customRoutingPrefListener = change -> app.runInUIThread(this::recalculateRoute);
	}

	@Override
	public RecyclerView onCreateRecyclerView(LayoutInflater inflater, ViewGroup parent, Bundle savedInstanceState) {
		RecyclerView view = super.onCreateRecyclerView(inflater, parent, savedInstanceState);
		//To prevent icons from flashing when the user turns switch on/off
		view.setItemAnimator(null);
		view.setLayoutAnimation(null);
		return view;
	}

	@Override
	protected void setupPreferences() {
		Preference routeParametersInfo = findPreference(ROUTE_PARAMETERS_INFO);
		routeParametersInfo.setIcon(getContentIcon(R.drawable.ic_action_info_dark));
		routeParametersInfo.setTitle(getString(R.string.route_parameters_info, getSelectedAppMode().toHumanString()));

		setupRoutingPrefs();
		updateDialogController();
	}

	@Override
	protected void onBindPreferenceViewHolder(Preference preference, PreferenceViewHolder holder) {
		super.onBindPreferenceViewHolder(preference, holder);

		String key = preference.getKey();
		if (ROUTE_PARAMETERS_INFO.equals(key)) {
			holder.itemView.setBackgroundColor(ColorUtilities.getActivityBgColor(app, isNightMode()));
		} else if (ROUTE_PARAMETERS_IMAGE.equals(key)) {
			ImageView imageView = holder.itemView.findViewById(R.id.device_image);
			if (imageView != null) {
				int bgResId = isNightMode() ? R.drawable.img_settings_device_bottom_dark : R.drawable.img_settings_device_bottom_light;
				Drawable layerDrawable = app.getUIUtilities().getLayeredIcon(bgResId, R.drawable.img_settings_sreen_route_parameters);

				imageView.setImageDrawable(layerDrawable);
			}
		}
	}

	private void setupTimeConditionalRoutingPref() {
		SwitchPreferenceEx timeConditionalRouting = createSwitchPreferenceEx(settings.ENABLE_TIME_CONDITIONAL_ROUTING.getId(),
				R.string.temporary_conditional_routing, R.layout.preference_with_descr_dialog_and_switch);
		timeConditionalRouting.setIcon(getRoutingPrefIcon(settings.ENABLE_TIME_CONDITIONAL_ROUTING.getId()));
		timeConditionalRouting.setSummaryOn(R.string.shared_string_on);
		timeConditionalRouting.setSummaryOff(R.string.shared_string_off);
		timeConditionalRouting.setDescription(R.string.temporary_conditional_routing_descr);
		getPreferenceScreen().addPreference(timeConditionalRouting);
	}

	private void setupOsmLiveForPublicTransportPref() {
		SwitchPreferenceEx useOsmLiveForPublicTransport = createSwitchPreferenceEx(settings.USE_OSM_LIVE_FOR_PUBLIC_TRANSPORT.getId(),
				R.string.use_live_public_transport, R.layout.preference_with_descr_dialog_and_switch);
		useOsmLiveForPublicTransport.setDescription(getString(R.string.use_osm_live_public_transport_description));
		useOsmLiveForPublicTransport.setSummaryOn(R.string.shared_string_enabled);
		useOsmLiveForPublicTransport.setSummaryOff(R.string.shared_string_disabled);
		useOsmLiveForPublicTransport.setIcon(getPersistentPrefIcon(R.drawable.ic_action_osm_live));
		useOsmLiveForPublicTransport.setIconSpaceReserved(true);
		getPreferenceScreen().addPreference(useOsmLiveForPublicTransport);
	}

	private void setupNativePublicTransport() {
		SwitchPreferenceEx setupNativePublicTransport = createSwitchPreferenceEx(settings.PT_SAFE_MODE.getId(),
				R.string.use_native_pt, R.layout.preference_with_descr_dialog_and_switch);
		setupNativePublicTransport.setDescription(getString(R.string.use_native_pt_desc));
		setupNativePublicTransport.setSummaryOn(R.string.shared_string_enabled);
		setupNativePublicTransport.setSummaryOff(R.string.shared_string_disabled);
		setupNativePublicTransport.setIconSpaceReserved(true);
		getPreferenceScreen().addPreference(setupNativePublicTransport);
	}

	private void setupOsmLiveForRoutingPref() {
		SwitchPreferenceEx useOsmLiveForRouting = createSwitchPreferenceEx(settings.USE_OSM_LIVE_FOR_ROUTING.getId(),
				R.string.use_live_routing, R.layout.preference_with_descr_dialog_and_switch);
		useOsmLiveForRouting.setDescription(getString(R.string.use_osm_live_routing_description));
		useOsmLiveForRouting.setSummaryOn(R.string.shared_string_enabled);
		useOsmLiveForRouting.setSummaryOff(R.string.shared_string_disabled);
		useOsmLiveForRouting.setIcon(getPersistentPrefIcon(R.drawable.ic_action_osm_live));
		useOsmLiveForRouting.setIconSpaceReserved(true);
		getPreferenceScreen().addPreference(useOsmLiveForRouting);
	}

	private void setupDisableComplexRoutingPref() {
		SwitchPreferenceEx disableComplexRouting = createSwitchPreferenceEx(settings.DISABLE_COMPLEX_ROUTING.getId(),
				R.string.use_two_phase_routing, R.layout.preference_with_descr_dialog_and_switch);
		disableComplexRouting.setDescription(getString(R.string.complex_routing_descr));
		disableComplexRouting.setSummaryOn(R.string.shared_string_enabled);
		disableComplexRouting.setSummaryOff(R.string.shared_string_disabled);
		disableComplexRouting.setIconSpaceReserved(true);
		getPreferenceScreen().addPreference(disableComplexRouting);
	}

	private void setupFastRecalculationPref() {
		SwitchPreferenceEx useFastRecalculation = createSwitchPreferenceEx(settings.USE_FAST_RECALCULATION.getId(),
				R.string.use_fast_recalculation, R.layout.preference_with_descr_dialog_and_switch);
		useFastRecalculation.setDescription(getString(R.string.use_fast_recalculation_desc));
		useFastRecalculation.setSummaryOn(R.string.shared_string_enabled);
		useFastRecalculation.setSummaryOff(R.string.shared_string_disabled);
		useFastRecalculation.setIcon(getPersistentPrefIcon(R.drawable.ic_action_route_part));
		useFastRecalculation.setIconSpaceReserved(true);
		getPreferenceScreen().addPreference(useFastRecalculation);
	}

	private void setupRoutingPrefs() {
		OsmandApplication app = getMyApplication();
		if (app == null) {
			return;
		}
		PreferenceScreen screen = getPreferenceScreen();
		ApplicationMode am = getSelectedAppMode();

		SwitchPreferenceEx fastRoute = createSwitchPreferenceEx(app.getSettings().FAST_ROUTE_MODE.getId(), R.string.fast_route_mode, R.layout.preference_with_descr_dialog_and_switch);
		fastRoute.setIcon(getRoutingPrefIcon(app.getSettings().FAST_ROUTE_MODE.getId()));
		fastRoute.setDescription(getString(R.string.fast_route_mode_descr));
		fastRoute.setSummaryOn(R.string.shared_string_on);
		fastRoute.setSummaryOff(R.string.shared_string_off);

		if (am.getRouteService() == RouteService.OSMAND) {
			setupOsmAndRouteServicePrefs(am, screen, fastRoute);
		} else if (am.getRouteService() == RouteService.BROUTER) {
			screen.addPreference(fastRoute);
			setupTimeConditionalRoutingPref();
		} else if (am.getRouteService() == RouteService.STRAIGHT) {
			Preference straightAngle = new Preference(app.getApplicationContext());
			straightAngle.setPersistent(false);
			straightAngle.setKey(settings.ROUTE_STRAIGHT_ANGLE.getId());
			straightAngle.setTitle(getString(R.string.recalc_angle_dialog_title));
			straightAngle.setSummary(String.format(getString(R.string.shared_string_angle_param), (int) am.getStrAngle()));
			straightAngle.setLayoutResource(R.layout.preference_with_descr);
			straightAngle.setIcon(getRoutingPrefIcon(ROUTING_RECALC_DISTANCE));
			getPreferenceScreen().addPreference(straightAngle);
		}

		addDivider(screen);
		setupRouteRecalcHeader(screen);
		setupSelectRouteRecalcDistance(screen);
		setupReverseDirectionRecalculation(screen);

		if (PluginsHelper.isActive(OsmandDevelopmentPlugin.class)) {
			setupDevelopmentCategoryPreferences(screen, am);
		}
	}

	private void setupOsmAndRouteServicePrefs(@NonNull ApplicationMode am, @NonNull PreferenceScreen screen,
	                                          @NonNull SwitchPreferenceEx fastRoute) {
		GeneralRouter router = app.getRouter(am);
		clearParameters();
		if (router != null) {
			Map<String, RoutingParameter> parameters = RoutingHelperUtils.getParametersForDerivedProfile(am, router);
			if (!am.isDerivedRoutingFrom(ApplicationMode.CAR) && parameters.get(USE_SHORTEST_WAY) != null) {
				screen.addPreference(fastRoute);
			}
			for (Map.Entry<String, RoutingParameter> e : parameters.entrySet()) {
				String param = e.getKey();
				RoutingParameter routingParameter = e.getValue();
				if (param.startsWith(AVOID_ROUTING_PARAMETER_PREFIX)) {
					avoidParameters.add(routingParameter);
				} else if (param.startsWith(PREFER_ROUTING_PARAMETER_PREFIX)) {
					preferParameters.add(routingParameter);
				} else if (RELIEF_SMOOTHNESS_FACTOR.equals(routingParameter.getGroup())) {
					reliefFactorParameters.add(routingParameter);
				} else if (DRIVING_STYLE.equals(routingParameter.getGroup())) {
					drivingStyleParameters.add(routingParameter);
				} else if (param.startsWith(HAZMAT_CATEGORY_USA_PREFIX)) {
					hazmatCategoryUSAParameters.add(routingParameter);
				} else if ((!param.equals(GeneralRouter.USE_SHORTEST_WAY) || am.isDerivedRoutingFrom(ApplicationMode.CAR))
						&& !param.equals(GeneralRouter.VEHICLE_HEIGHT)
						&& !param.equals(GeneralRouter.VEHICLE_WEIGHT)
						&& !param.equals(GeneralRouter.VEHICLE_WIDTH)
						&& !param.equals(GeneralRouter.MOTOR_TYPE)
						&& !param.equals(GeneralRouter.VEHICLE_LENGTH)) {
					otherRoutingParameters.add(routingParameter);
				}
			}
			if (drivingStyleParameters.size() > 0) {
				ListPreferenceEx drivingStyleRouting = createRoutingBooleanListPreference(DRIVING_STYLE, drivingStyleParameters);
				screen.addPreference(drivingStyleRouting);
			}
			if (avoidParameters.size() > 0) {
				String title;
				String description;
				if (am.isDerivedRoutingFrom(ApplicationMode.PUBLIC_TRANSPORT)) {
					title = getString(R.string.avoid_pt_types);
					description = getString(R.string.avoid_pt_types_descr);
				} else {
					title = getString(R.string.impassable_road);
					description = getString(R.string.avoid_in_routing_descr_);
				}
				MultiSelectBooleanPreference avoidRouting = createRoutingBooleanMultiSelectPref(AVOID_ROUTING_PARAMETER_PREFIX, title, description, avoidParameters);
				screen.addPreference(avoidRouting);
			}
			if (preferParameters.size() > 0) {
				String title = getString(R.string.prefer_in_routing_title);
				MultiSelectBooleanPreference preferRouting = createRoutingBooleanMultiSelectPref(PREFER_ROUTING_PARAMETER_PREFIX, title, "", preferParameters);
				screen.addPreference(preferRouting);
			}
			if (hazmatCategoryUSAParameters.size() > 0) {
				setupHazmatUSACategoryPreference(screen);
			}
			Context ctx = requireContext();
			for (RoutingParameter p : otherRoutingParameters) {
				if (ALLOW_VIA_FERRATA.equals(p.getId())) {
					setupViaFerrataPreference(p, screen);
				} else if (HAZMAT_CATEGORY.equals(p.getId())) {
					setupHazmatCategoryPreference(p, screen);
				} else if (GOODS_RESTRICTIONS.equals(p.getId())) {
					setupGoodsRestrictionsPreference(p, screen);
				} else {
					Preference preference = createRoutingParameterPref(ctx, p);
					preference.setIcon(getRoutingPrefIcon(p.getId()));
					if (p.getType() == RoutingParameterType.BOOLEAN) {
						setupOtherBooleanParameterSummary(am, p, (SwitchPreferenceEx) preference);
					}
					screen.addPreference(preference);
				}
			}
		}
		setupTimeConditionalRoutingPref();
	}

	public static Preference createRoutingParameterPref(@NonNull Context ctx, @NonNull RoutingParameter p) {
		OsmandApplication app = (OsmandApplication) ctx.getApplicationContext();
		OsmandSettings settings = app.getSettings();

		String title = getRoutingStringPropertyName(ctx, p.getId(), p.getName());
		String description = AndroidUtils.getRoutingStringPropertyDescription(ctx, p.getId(), p.getDescription());

		if (p.getType() == RoutingParameterType.BOOLEAN) {
			CommonPreference<Boolean> pref = settings.getCustomRoutingBooleanProperty(p.getId(), p.getDefaultBoolean());
			SwitchPreferenceEx preference = createSwitchPreferenceEx(ctx, pref.getId(), title, description, R.layout.preference_with_descr_dialog_and_switch);
			preference.setDescription(description);
			return preference;
		} else {
			ListParameters listParameters = populateListParameters(ctx, p);
			OsmandPreference<String> pref = settings.getCustomRoutingProperty(p.getId(), p.getDefaultString());
			ListPreferenceEx preference = createListPreferenceEx(ctx, pref.getId(), listParameters.names, listParameters.values, title, R.layout.preference_with_descr);
			preference.setDescription(description);
			return preference;
		}
	}

	public static ListParameters populateListParameters(@NonNull Context ctx, @NonNull RoutingParameter parameter) {
		Object[] vls = parameter.getPossibleValues();
		String[] sVls = new String[vls.length];
		int i = 0;
		for (Object o : vls) {
			sVls[i++] = o.toString();
		}
		String[] descriptions = parameter.getPossibleValueDescriptions();
		String[] names = new String[descriptions.length];
		for (int j = 0; j < descriptions.length; j++) {
			String name = descriptions[j];
			if (Algorithms.stringsEqual(name, "-")) {
				names[j] = ctx.getString(R.string.shared_string_not_selected);
			} else {
				String id = parameter.getId() + "_" + name.toLowerCase().replace(" ", "_");
				names[j] = getRoutingStringPropertyName(ctx, id, name);
			}
		}
		return new ListParameters(names, sVls);
	}

	private void setupOtherBooleanParameterSummary(ApplicationMode am, RoutingParameter p, TwoStatePreference preference) {
		if (USE_HEIGHT_OBSTACLES.equals(p.getId()) && !Algorithms.isEmpty(reliefFactorParameters)) {
			String summaryOn = getString(R.string.shared_string_enabled);
			for (RoutingParameter parameter : reliefFactorParameters) {
				if (isRoutingParameterSelected(settings, am, parameter)) {
					summaryOn = getString(R.string.ltr_or_rtl_combine_via_comma, summaryOn, getRoutingParameterTitle(app, parameter));
				}
			}
			preference.setSummaryOn(summaryOn);
			preference.setSummaryOff(R.string.shared_string_disabled);
		} else {
			preference.setSummaryOn(R.string.shared_string_on);
			preference.setSummaryOff(R.string.shared_string_off);
		}
	}

	private void addDivider(PreferenceScreen screen) {
		Preference divider = new Preference(requireContext());
		divider.setLayoutResource(R.layout.simple_divider_item);
		screen.addPreference(divider);
	}

	private void setupReverseDirectionRecalculation(PreferenceScreen screen) {
		OsmandPreference<Boolean> preference = settings.DISABLE_WRONG_DIRECTION_RECALC;
		SwitchPreferenceEx switchPreference = createSwitchPreferenceEx(preference.getId(),
				R.string.in_case_of_reverse_direction,
				R.layout.preference_with_descr_dialog_and_switch);
		switchPreference.setIcon(getRoutingPrefIcon(preference.getId()));
		switchPreference.setSummaryOn(R.string.shared_string_enabled);
		switchPreference.setSummaryOff(R.string.shared_string_disabled);
		screen.addPreference(switchPreference);
	}

	private void setupRouteRecalcHeader(PreferenceScreen screen) {
		PreferenceCategory routingCategory = new PreferenceCategory(requireContext());
		routingCategory.setLayoutResource(R.layout.preference_category_with_descr);
		routingCategory.setTitle(R.string.recalculate_route);
		screen.addPreference(routingCategory);
	}

	private void setupDevelopmentCategoryPreferences(PreferenceScreen screen, ApplicationMode am) {
		addDivider(screen);
		setupDevelopmentCategoryHeader(screen);
		if (am.isDerivedRoutingFrom(ApplicationMode.PUBLIC_TRANSPORT)) {
			setupOsmLiveForPublicTransportPref();
			setupNativePublicTransport();
		} else {
			setupOsmLiveForRoutingPref();
			if (am.isDerivedRoutingFrom(ApplicationMode.CAR)) {
				setupDisableComplexRoutingPref();
			}
		}
		setupFastRecalculationPref();
	}

	private void setupDevelopmentCategoryHeader(PreferenceScreen screen) {
		PreferenceCategory developmentCategory = new PreferenceCategory(requireContext());
		developmentCategory.setLayoutResource(R.layout.preference_category_with_descr);
		developmentCategory.setTitle(R.string.development);
		screen.addPreference(developmentCategory);
	}

	@Override
	public boolean onPreferenceClick(Preference preference) {
		String prefId = preference.getKey();
		ApplicationMode appMode = getSelectedAppMode();
		if (settings.ROUTE_STRAIGHT_ANGLE.getId().equals(prefId)) {
			showSeekbarSettingsDialog(getActivity(), getSelectedAppMode());
		} else if (HAZMAT_TRANSPORTING_ENABLED.equals(prefId)) {
			FragmentManager manager = getFragmentManager();
			if (manager != null && hazmatParameters != null) {
				OsmandPreference<String> hazmatPreference = getHazmatPreference();
				String selectedValue = hazmatPreference.getModeValue(appMode);
				boolean enabled = settings.HAZMAT_TRANSPORTING_ENABLED.getModeValue(appMode);
				Integer selectedValueIndex = enabled ? hazmatParameters.findIndexOfValue(selectedValue) : null;
				HazmatCategoryBottomSheet.showInstance(manager, this, HAZMAT_TRANSPORTING_ENABLED, appMode, false, hazmatParameters.names, hazmatParameters.values, selectedValueIndex);
			}
		} else if (GOODS_RESTRICTIONS_PREFERENCE.equals(prefId)) {
			FragmentManager manager = getFragmentManager();
			if (manager != null) {
				OsmandPreference<Boolean> pref = getGoodsRestrictionPreference();
				GoodsRestrictionsBottomSheet.showInstance(manager, this, GOODS_RESTRICTIONS_PREFERENCE, appMode, false, pref.getModeValue(appMode));
			}
<<<<<<< HEAD
		} else if (DANGEROUS_GOODS_USA.equals(prefId)) {
			BaseSettingsFragment.showInstance(requireActivity(), SettingsScreenType.DANGEROUS_GOODS, getSelectedAppMode(), new Bundle(), RouteParametersFragment.this);
=======
		} else if (ALLOW_VIA_FERRATA_PREFERENCE.equals(prefId)) {
			FragmentManager manager = getFragmentManager();
			if (manager != null) {
				ViaFerrataDialogController controller = new ViaFerrataDialogController(app, appMode, viaFerrataParameter);
				showSingleSelectionDialog(ViaFerrataDialogController.PROCESS_ID, controller);
				controller.setCallback(this);
			}
>>>>>>> 7aaacf35
		}
		return super.onPreferenceClick(preference);
	}

	@Override
	public void onDisplayPreferenceDialog(Preference preference) {
		String prefId = preference.getKey();
		if (prefId.equals(settings.ROUTE_RECALCULATION_DISTANCE.getId())) {
			FragmentManager manager = getFragmentManager();
			if (manager != null) {
				RecalculateRouteInDeviationBottomSheet.showInstance(manager, prefId, this, false, getSelectedAppMode());
			}
		} else if (!reliefFactorParameters.isEmpty() && prefId.equals(ROUTING_PREFERENCE_PREFIX + USE_HEIGHT_OBSTACLES)) {
			FragmentManager manager = getFragmentManager();
			if (manager != null) {
				ApplicationMode appMode = getSelectedAppMode();
				ElevationDateBottomSheet.showInstance(manager, appMode, this, false);
			}
		} else if (AVOID_ROUTING_PARAMETER_PREFIX.equals(prefId)) {
			FragmentManager manager = getFragmentManager();
			if (manager != null) {
				ApplicationMode appMode = getSelectedAppMode();
				AvoidRoadsPreferencesBottomSheet.showInstance(manager, prefId, this, appMode, false, isProfileDependent());
			}
		} else {
			super.onDisplayPreferenceDialog(preference);
		}
	}

	private void showSeekbarSettingsDialog(Activity activity, ApplicationMode mode) {
		if (activity == null || mode == null) {
			return;
		}
		OsmandApplication app = (OsmandApplication) activity.getApplication();
		float[] angleValue = {mode.getStrAngle()};
		boolean nightMode = !app.getSettings().isLightContentForMode(mode);
		Context themedContext = UiUtilities.getThemedContext(activity, nightMode);
		AlertDialog.Builder builder = new AlertDialog.Builder(themedContext);
		View sliderView = LayoutInflater.from(themedContext).inflate(
				R.layout.recalculation_angle_dialog, null, false);
		builder.setView(sliderView);
		builder.setPositiveButton(R.string.shared_string_ok, (dialog, which) -> {
			mode.setStrAngle(angleValue[0]);
			updateAllSettings();
			app.getRoutingHelper().onSettingsChanged(mode);
		});
		builder.setNegativeButton(R.string.shared_string_cancel, null);

		int selectedModeColor = mode.getProfileColor(nightMode);
		setupAngleSlider(angleValue, sliderView, nightMode, selectedModeColor);
		builder.show();
	}

	private static void setupAngleSlider(float[] angleValue,
	                                     View sliderView,
	                                     boolean nightMode,
	                                     int activeColor) {

		Slider angleBar = sliderView.findViewById(R.id.angle_slider);
		TextView angleTv = sliderView.findViewById(R.id.angle_text);

		angleTv.setText(String.valueOf(angleValue[0]));
		angleBar.setValue((int) angleValue[0]);
		angleBar.addOnChangeListener((slider, value, fromUser) -> {
			angleValue[0] = value;
			angleTv.setText(String.valueOf(value));
		});
		UiUtilities.setupSlider(angleBar, nightMode, activeColor, true);
	}

	private void setupSelectRouteRecalcDistance(@NonNull PreferenceScreen screen) {
		SwitchPreferenceEx switchPref = createSwitchPreferenceEx(ROUTING_RECALC_DISTANCE,
				R.string.route_recalculation_dist_title, R.layout.preference_with_descr_dialog_and_switch);
		switchPref.setIcon(getRoutingPrefIcon(ROUTING_RECALC_DISTANCE));
		screen.addPreference(switchPref);
		updateRouteRecalcDistancePref();
	}

	private void updateRouteRecalcDistancePref() {
		SwitchPreferenceEx switchPref = findPreference(ROUTING_RECALC_DISTANCE);
		if (switchPref == null) {
			return;
		}
		ApplicationMode appMode = getSelectedAppMode();
		float allowedValue = settings.ROUTE_RECALCULATION_DISTANCE.getModeValue(appMode);
		boolean enabled = allowedValue != DISABLE_MODE;
		if (allowedValue <= 0) {
			allowedValue = RoutingHelper.getDefaultAllowedDeviation(settings, appMode);
		}
		String summary = String.format(getString(R.string.ltr_or_rtl_combine_via_bold_point),
				enabled ? getString(R.string.shared_string_enabled) : getString(R.string.shared_string_disabled),
				OsmAndFormatter.getFormattedDistance(allowedValue, app, false));
		switchPref.setSummary(summary);
		switchPref.setChecked(enabled);
	}

<<<<<<< HEAD
	private void setupHazmatUSACategoryPreference(@NonNull PreferenceScreen screen) {
		if (settings.DRIVING_REGION.get() == DrivingRegion.US) {
			Preference uiPreference = new Preference(app);
			uiPreference.setKey(DANGEROUS_GOODS_USA);
			uiPreference.setTitle(R.string.dangerous_goods);
			uiPreference.setLayoutResource(R.layout.preference_with_descr);
			screen.addPreference(uiPreference);
			updateHazmatUSACategoryPreference();
		}
	}

	private void updateHazmatUSACategoryPreference() {
		Preference uiPreference = findPreference(DANGEROUS_GOODS_USA);
		if (uiPreference == null || hazmatCategoryUSAParameters.isEmpty()) {
			return;
		}

		StringBuilder enabledClasses = new StringBuilder();
		for (RoutingParameter parameter : hazmatCategoryUSAParameters) {
			CommonPreference<Boolean> preference = settings.getCustomRoutingBooleanProperty(parameter.getId(), parameter.getDefaultBoolean());
			if (preference != null && preference.get()) {
				if (enabledClasses.toString().isEmpty()) {
					enabledClasses.append(getDangerousGoodsClass(parameter.getId()));
				} else {
					enabledClasses.append(", ").append(getDangerousGoodsClass(parameter.getId()));
				}
			}
		}

		String description = enabledClasses.toString().isEmpty() ? getString(R.string.shared_string_no) : getString(R.string.ltr_or_rtl_combine_via_colon, getString(R.string.shared_string_class), enabledClasses.toString());
		uiPreference.setSummary(description);

		Drawable icon;
		if (enabledClasses.toString().isEmpty()) {
			icon = getIcon(R.drawable.ic_action_placard_hazard_off, ColorUtilities.getDefaultIconColorId(isNightMode()));
		} else {
			icon = getIcon(R.drawable.ic_action_placard_hazard, R.color.osmand_live_cancelled);
		}
		uiPreference.setIcon(icon);
=======
	private void setupViaFerrataPreference(@NonNull RoutingParameter parameter, @NonNull PreferenceScreen screen) {
		viaFerrataParameter = parameter;
		CommonPreference<Boolean> preference = settings.getCustomRoutingBooleanProperty(
				parameter.getId(), parameter.getDefaultBoolean()
		);
		ApplicationMode appMode = getSelectedAppMode();
		Preference uiPreference = new Preference(app);
		uiPreference.setKey(ALLOW_VIA_FERRATA_PREFERENCE);
		uiPreference.setTitle(R.string.routing_attr_allow_via_ferrata_name);
		int iconId = R.drawable.ic_action_mountain_ladder;
		boolean allowed = preference.getModeValue(appMode);
		uiPreference.setIcon(allowed ? getActiveIcon(iconId) : getContentIcon(iconId));
		uiPreference.setLayoutResource(R.layout.preference_with_descr);
		uiPreference.setSummary(allowed ? R.string.shared_string_allow : R.string.shared_string_avoid);
		screen.addPreference(uiPreference);
>>>>>>> 7aaacf35
	}

	private void setupHazmatCategoryPreference(@NonNull RoutingParameter parameter, @NonNull PreferenceScreen screen) {
		Preference uiPreference = new Preference(app);
		uiPreference.setKey(HAZMAT_TRANSPORTING_ENABLED);
		uiPreference.setTitle(R.string.transport_hazmat_title);
		uiPreference.setLayoutResource(R.layout.preference_with_descr);
		screen.addPreference(uiPreference);
		hazmatParameters = populateListParameters(app, parameter);
		updateHazmatCategoryPreference();
	}

	private void updateHazmatCategoryPreference() {
		Preference uiPreference = findPreference(HAZMAT_TRANSPORTING_ENABLED);
		if (uiPreference == null || hazmatParameters == null) {
			return;
		}
		ApplicationMode appMode = getSelectedAppMode();
		OsmandPreference<String> preference = getHazmatPreference();
		String selectedValue = settings.HAZMAT_TRANSPORTING_ENABLED.getModeValue(appMode)
				? preference.getModeValue(appMode) : null;
		int selectedValueIndex = hazmatParameters.findIndexOfValue(selectedValue);

		Drawable icon;
		String description;
		if (selectedValueIndex >= 0) {
			String yes = getString(R.string.shared_string_yes);
			String name = hazmatParameters.names[selectedValueIndex];
			description = getString(R.string.ltr_or_rtl_combine_via_comma, yes, name);
			icon = getIcon(R.drawable.ic_action_hazmat_limit_colored);
		} else {
			description = getString(R.string.shared_string_no);
			icon = getContentIcon(R.drawable.ic_action_hazmat_limit);
		}
		uiPreference.setSummary(description);
		uiPreference.setIcon(icon);
	}

	private void setupGoodsRestrictionsPreference(@NonNull RoutingParameter parameter, @NonNull PreferenceScreen screen) {
		Preference uiPreference = new Preference(app);
		uiPreference.setKey(GOODS_RESTRICTIONS_PREFERENCE);
		String title = getRoutingStringPropertyName(app, parameter.getId(), parameter.getName());
		uiPreference.setTitle(title);
		uiPreference.setLayoutResource(R.layout.preference_with_descr);
		ApplicationMode appMode = getSelectedAppMode();
		OsmandPreference<Boolean> preference = getGoodsRestrictionPreference();
		boolean selected = preference.getModeValue(appMode);
		int iconId = R.drawable.ic_action_van;
		Drawable icon = selected ? getActiveIcon(iconId) : getContentIcon(iconId);
		String description = getString(selected ? R.string.shared_string_yes : R.string.shared_string_no);
		uiPreference.setSummary(description);
		uiPreference.setIcon(icon);
		screen.addPreference(uiPreference);
	}

	private void updateDialogController() {
		DialogManager dialogManager = app.getDialogManager();
		IDialogController controller = dialogManager.findController(ViaFerrataDialogController.PROCESS_ID);
		if (controller instanceof ViaFerrataDialogController) {
			((ViaFerrataDialogController) controller).setCallback(this);
		}
	}

	@Override
	public void onResume() {
		super.onResume();
		addRoutingPrefListeners();
	}

	@Override
	public void onPause() {
		super.onPause();
		removeRoutingPrefListeners();
	}

	@Override
	public void onAppModeChanged(ApplicationMode appMode) {
		removeRoutingPrefListeners();
		super.onAppModeChanged(appMode);
		addRoutingPrefListeners();
	}

	private void addRoutingPrefListeners() {
		settings.FAST_ROUTE_MODE.addListener(booleanRoutingPrefListener);
		settings.ENABLE_TIME_CONDITIONAL_ROUTING.addListener(booleanRoutingPrefListener);

		for (RoutingParameter parameter : otherRoutingParameters) {
			if (parameter.getType() == RoutingParameterType.BOOLEAN) {
				CommonPreference<Boolean> pref = settings.getCustomRoutingBooleanProperty(parameter.getId(), parameter.getDefaultBoolean());
				pref.addListener(booleanRoutingPrefListener);
			} else {
				CommonPreference<String> pref = settings.getCustomRoutingProperty(parameter.getId(), parameter.getDefaultString());
				pref.addListener(customRoutingPrefListener);
			}
		}
	}

	private void removeRoutingPrefListeners() {
		settings.FAST_ROUTE_MODE.removeListener(booleanRoutingPrefListener);
		settings.ENABLE_TIME_CONDITIONAL_ROUTING.removeListener(booleanRoutingPrefListener);

		for (RoutingParameter parameter : otherRoutingParameters) {
			if (parameter.getType() == RoutingParameterType.BOOLEAN) {
				CommonPreference<Boolean> pref = settings.getCustomRoutingBooleanProperty(parameter.getId(), parameter.getDefaultBoolean());
				pref.removeListener(booleanRoutingPrefListener);
			} else {
				CommonPreference<String> pref = settings.getCustomRoutingProperty(parameter.getId(), parameter.getDefaultString());
				pref.removeListener(customRoutingPrefListener);
			}
		}
	}

	@Override
	public boolean onPreferenceChange(Preference preference, Object newValue) {
		if ((settings.DISABLE_COMPLEX_ROUTING.getId().equals(preference.getKey()) ||
				settings.DISABLE_WRONG_DIRECTION_RECALC.getId().equals(preference.getKey())) &&
				newValue instanceof Boolean) {
			return onConfirmPreferenceChange(preference.getKey(), !(Boolean) newValue, getApplyQueryType()); // pref ui was inverted
		}
		return onConfirmPreferenceChange(preference.getKey(), newValue, getApplyQueryType());
	}

	@Override
	public void onApplyPreferenceChange(String prefId, boolean applyToAllProfiles, Object newValue) {
		if ((RELIEF_SMOOTHNESS_FACTOR.equals(prefId) || DRIVING_STYLE.equals(prefId)) && newValue instanceof String) {
			List<RoutingParameter> routingParameters = DRIVING_STYLE.equals(prefId) ? drivingStyleParameters : reliefFactorParameters;
			updateSelectedParameters(app, getSelectedAppMode(), routingParameters, (String) newValue);
		} else if (ROUTING_SHORT_WAY.equals(prefId) && newValue instanceof Boolean) {
			applyPreference(ROUTING_SHORT_WAY, applyToAllProfiles, newValue);
			applyPreference(settings.FAST_ROUTE_MODE.getId(), applyToAllProfiles, !(Boolean) newValue);
		} else if (ROUTING_RECALC_DISTANCE.equals(prefId)) {
			boolean enabled = false;
			float valueToSave = DISABLE_MODE;
			if (newValue instanceof Boolean) {
				enabled = (boolean) newValue;
				valueToSave = enabled ? DEFAULT_MODE : DISABLE_MODE;
			} else if (newValue instanceof Float) {
				valueToSave = (float) newValue;
				enabled = valueToSave != DISABLE_MODE;
			}
			applyPreference(ROUTING_RECALC_DISTANCE, applyToAllProfiles, valueToSave);
			applyPreference(settings.DISABLE_OFFROUTE_RECALC.getId(), applyToAllProfiles, !enabled);
			updateRouteRecalcDistancePref();
		} else if (HAZMAT_TRANSPORTING_ENABLED.equals(prefId)) {
			if (newValue instanceof String) {
				applyPreference(HAZMAT_ROUTING_PREFERENCE, applyToAllProfiles, newValue);
				applyPreference(HAZMAT_TRANSPORTING_ENABLED, applyToAllProfiles, true);
			} else {
				applyPreference(HAZMAT_TRANSPORTING_ENABLED, applyToAllProfiles, false);
				resetPreference(HAZMAT_ROUTING_PREFERENCE, applyToAllProfiles);
			}
			updateHazmatCategoryPreference();
		} else {
			super.onApplyPreferenceChange(prefId, applyToAllProfiles, newValue);
		}
	}

	@Override
	public void onPreferenceChanged(@NonNull String prefId) {
		if (AVOID_ROUTING_PARAMETER_PREFIX.equals(prefId) || PREFER_ROUTING_PARAMETER_PREFIX.equals(prefId)) {
			recalculateRoute();
		}
	}

	private ListPreferenceEx createRoutingBooleanListPreference(String groupKey, List<RoutingParameter> routingParameters) {
		String defaultTitle = Algorithms.capitalizeFirstLetterAndLowercase(groupKey.replace('_', ' '));
		String title = getRoutingStringPropertyName(app, groupKey, defaultTitle);
		String description = AndroidUtils.getRoutingStringPropertyDescription(app, groupKey, "");
		ApplicationMode am = getSelectedAppMode();

		Object[] entryValues = new Object[routingParameters.size()];
		String[] entries = new String[entryValues.length];

		String selectedParameterId = null;
		for (int i = 0; i < routingParameters.size(); i++) {
			RoutingParameter parameter = routingParameters.get(i);
			entryValues[i] = parameter.getId();
			entries[i] = getRoutingParameterTitle(app, parameter);
			if (isRoutingParameterSelected(settings, am, parameter)) {
				selectedParameterId = parameter.getId();
			}
		}

		ListPreferenceEx routingListPref = createListPreferenceEx(groupKey, entries, entryValues, title, R.layout.preference_with_descr);
		routingListPref.setPersistent(false);
		routingListPref.setValue(selectedParameterId);
		routingListPref.setIcon(getRoutingPrefIcon(groupKey));
		if (!Algorithms.isEmpty(defaultTitle)) {
			routingListPref.setDescription(description);
		}

		return routingListPref;
	}

	private MultiSelectBooleanPreference createRoutingBooleanMultiSelectPref(String groupKey, String title, String descr, List<RoutingParameter> routingParameters) {
		MultiSelectBooleanPreference multiSelectPref = new MultiSelectBooleanPreference(app);
		multiSelectPref.setKey(groupKey);
		multiSelectPref.setTitle(title);
		multiSelectPref.setSummary(descr);
		multiSelectPref.setDescription(descr);
		multiSelectPref.setLayoutResource(R.layout.preference_with_descr);
		multiSelectPref.setIcon(getRoutingPrefIcon(groupKey));
		multiSelectPref.setIconSpaceReserved(true);

		String[] entries = new String[routingParameters.size()];
		String[] prefsIds = new String[routingParameters.size()];
		Set<String> enabledPrefsIds = new HashSet<>();

		ApplicationMode selectedMode = getSelectedAppMode();
		for (int i = 0; i < routingParameters.size(); i++) {
			RoutingParameter p = routingParameters.get(i);
			BooleanPreference booleanRoutingPref = (BooleanPreference) settings.getCustomRoutingBooleanProperty(p.getId(), p.getDefaultBoolean());

			entries[i] = getRoutingStringPropertyName(app, p.getId(), p.getName());
			prefsIds[i] = booleanRoutingPref.getId();

			if (booleanRoutingPref.getModeValue(selectedMode)) {
				enabledPrefsIds.add(booleanRoutingPref.getId());
			}
		}

		multiSelectPref.setEntries(entries);
		multiSelectPref.setEntryValues(prefsIds);
		multiSelectPref.setValues(enabledPrefsIds);

		return multiSelectPref;
	}

	private OsmandPreference<String> getHazmatPreference() {
		return settings.getCustomRoutingProperty(HAZMAT_CATEGORY, "0.0");
	}

	private OsmandPreference<Boolean> getGoodsRestrictionPreference() {
		return settings.getCustomRoutingBooleanProperty(GOODS_RESTRICTIONS, false);
	}

	private void clearParameters() {
		avoidParameters.clear();
		preferParameters.clear();
		drivingStyleParameters.clear();
		reliefFactorParameters.clear();
		otherRoutingParameters.clear();
		hazmatCategoryUSAParameters.clear();
	}

	private void recalculateRoute() {
		recalculateRoute(app, getSelectedAppMode());
	}

	public static String getRoutingParameterTitle(Context context, RoutingParameter parameter) {
		return getRoutingStringPropertyName(context, parameter.getId(), parameter.getName());
	}

	public static boolean isRoutingParameterSelected(OsmandSettings settings, ApplicationMode mode, RoutingParameter parameter) {
		CommonPreference<Boolean> property = settings.getCustomRoutingBooleanProperty(parameter.getId(), parameter.getDefaultBoolean());
		if (mode != null) {
			return property.getModeValue(mode);
		} else {
			return property.get();
		}
	}

	public static void updateSelectedParameters(OsmandApplication app, ApplicationMode mode,
	                                            List<RoutingParameter> parameters, String selectedParameterId) {
		for (RoutingParameter p : parameters) {
			String parameterId = p.getId();
			setRoutingParameterSelected(app.getSettings(), mode, parameterId, p.getDefaultBoolean(), parameterId.equals(selectedParameterId));
		}
		recalculateRoute(app, mode);
	}

	private static void setRoutingParameterSelected(OsmandSettings settings, ApplicationMode mode,
	                                                String parameterId, boolean defaultBoolean, boolean isChecked) {
		CommonPreference<Boolean> property = settings.getCustomRoutingBooleanProperty(parameterId, defaultBoolean);
		if (mode != null) {
			property.setModeValue(mode, isChecked);
		} else {
			property.set(isChecked);
		}
	}

	private static void recalculateRoute(@NonNull OsmandApplication app, ApplicationMode mode) {
		app.getRoutingHelper().onSettingsChanged(mode);
	}

	private Drawable getRoutingPrefIcon(String prefId) {
		switch (prefId) {
			case GeneralRouter.ALLOW_PRIVATE:
			case GeneralRouter.ALLOW_PRIVATE_FOR_TRUCK:
				return getPersistentPrefIcon(R.drawable.ic_action_private_access);
			case GeneralRouter.USE_SHORTEST_WAY:
				return getPersistentPrefIcon(R.drawable.ic_action_fuel);
			case GeneralRouter.ALLOW_MOTORWAYS:
				return getPersistentPrefIcon(
						UiUtilities.createTintedDrawable(app, R.drawable.ic_action_motorways, getActiveProfileColor()),
						UiUtilities.createTintedDrawable(app, R.drawable.ic_action_avoid_motorways, ContextCompat.getColor(app, R.color.icon_color_default_light)));
			case USE_HEIGHT_OBSTACLES:
			case RELIEF_SMOOTHNESS_FACTOR:
				return getPersistentPrefIcon(R.drawable.ic_action_altitude_average);
			case AVOID_ROUTING_PARAMETER_PREFIX:
				return getPersistentPrefIcon(R.drawable.ic_action_alert);
			case DRIVING_STYLE:
				return getPersistentPrefIcon(R.drawable.ic_action_bicycle_dark);
			case "fast_route_mode":
				return getPersistentPrefIcon(R.drawable.ic_action_fastest_route);
			case "enable_time_conditional_routing":
				return getPersistentPrefIcon(R.drawable.ic_action_road_works_dark);
			case HAZMAT_TRANSPORTING_ENABLED:
				return getPersistentPrefIcon(
						getIcon(R.drawable.ic_action_hazmat_limit_colored),
						getContentIcon(R.drawable.ic_action_hazmat_limit));
			case GOODS_RESTRICTIONS_PREFERENCE:
				return getPersistentPrefIcon(R.drawable.ic_action_van);
			case ROUTING_RECALC_DISTANCE:
				return getPersistentPrefIcon(R.drawable.ic_action_minimal_distance);
			case ROUTING_RECALC_WRONG_DIRECTION:
				return getPersistentPrefIcon(R.drawable.ic_action_reverse_direction);
			default:
				return null;
		}
	}

	public static class ListParameters {

		public final String[] names;
		public final Object[] values;

		public ListParameters(String[] names, Object[] values) {
			this.names = names;
			this.values = values;
		}

		public int findIndexOfValue(Object value) {
			if (value != null && values != null) {
				for (int i = 0; i < values.length; i++) {
					if (values[i].equals(value)) {
						return i;
					}
				}
			}
			return -1;
		}
	}
}<|MERGE_RESOLUTION|>--- conflicted
+++ resolved
@@ -54,11 +54,8 @@
 import net.osmand.plus.settings.bottomsheets.GoodsRestrictionsBottomSheet;
 import net.osmand.plus.settings.bottomsheets.HazmatCategoryBottomSheet;
 import net.osmand.plus.settings.bottomsheets.RecalculateRouteInDeviationBottomSheet;
-<<<<<<< HEAD
+import net.osmand.plus.settings.controllers.ViaFerrataDialogController;
 import net.osmand.plus.settings.enums.DrivingRegion;
-=======
-import net.osmand.plus.settings.controllers.ViaFerrataDialogController;
->>>>>>> 7aaacf35
 import net.osmand.plus.settings.preferences.ListPreferenceEx;
 import net.osmand.plus.settings.preferences.MultiSelectBooleanPreference;
 import net.osmand.plus.settings.preferences.SwitchPreferenceEx;
@@ -460,10 +457,6 @@
 				OsmandPreference<Boolean> pref = getGoodsRestrictionPreference();
 				GoodsRestrictionsBottomSheet.showInstance(manager, this, GOODS_RESTRICTIONS_PREFERENCE, appMode, false, pref.getModeValue(appMode));
 			}
-<<<<<<< HEAD
-		} else if (DANGEROUS_GOODS_USA.equals(prefId)) {
-			BaseSettingsFragment.showInstance(requireActivity(), SettingsScreenType.DANGEROUS_GOODS, getSelectedAppMode(), new Bundle(), RouteParametersFragment.this);
-=======
 		} else if (ALLOW_VIA_FERRATA_PREFERENCE.equals(prefId)) {
 			FragmentManager manager = getFragmentManager();
 			if (manager != null) {
@@ -471,7 +464,8 @@
 				showSingleSelectionDialog(ViaFerrataDialogController.PROCESS_ID, controller);
 				controller.setCallback(this);
 			}
->>>>>>> 7aaacf35
+		} else if (DANGEROUS_GOODS_USA.equals(prefId)) {
+			BaseSettingsFragment.showInstance(requireActivity(), SettingsScreenType.DANGEROUS_GOODS, getSelectedAppMode(), new Bundle(), RouteParametersFragment.this);
 		}
 		return super.onPreferenceClick(preference);
 	}
@@ -568,47 +562,6 @@
 		switchPref.setChecked(enabled);
 	}
 
-<<<<<<< HEAD
-	private void setupHazmatUSACategoryPreference(@NonNull PreferenceScreen screen) {
-		if (settings.DRIVING_REGION.get() == DrivingRegion.US) {
-			Preference uiPreference = new Preference(app);
-			uiPreference.setKey(DANGEROUS_GOODS_USA);
-			uiPreference.setTitle(R.string.dangerous_goods);
-			uiPreference.setLayoutResource(R.layout.preference_with_descr);
-			screen.addPreference(uiPreference);
-			updateHazmatUSACategoryPreference();
-		}
-	}
-
-	private void updateHazmatUSACategoryPreference() {
-		Preference uiPreference = findPreference(DANGEROUS_GOODS_USA);
-		if (uiPreference == null || hazmatCategoryUSAParameters.isEmpty()) {
-			return;
-		}
-
-		StringBuilder enabledClasses = new StringBuilder();
-		for (RoutingParameter parameter : hazmatCategoryUSAParameters) {
-			CommonPreference<Boolean> preference = settings.getCustomRoutingBooleanProperty(parameter.getId(), parameter.getDefaultBoolean());
-			if (preference != null && preference.get()) {
-				if (enabledClasses.toString().isEmpty()) {
-					enabledClasses.append(getDangerousGoodsClass(parameter.getId()));
-				} else {
-					enabledClasses.append(", ").append(getDangerousGoodsClass(parameter.getId()));
-				}
-			}
-		}
-
-		String description = enabledClasses.toString().isEmpty() ? getString(R.string.shared_string_no) : getString(R.string.ltr_or_rtl_combine_via_colon, getString(R.string.shared_string_class), enabledClasses.toString());
-		uiPreference.setSummary(description);
-
-		Drawable icon;
-		if (enabledClasses.toString().isEmpty()) {
-			icon = getIcon(R.drawable.ic_action_placard_hazard_off, ColorUtilities.getDefaultIconColorId(isNightMode()));
-		} else {
-			icon = getIcon(R.drawable.ic_action_placard_hazard, R.color.osmand_live_cancelled);
-		}
-		uiPreference.setIcon(icon);
-=======
 	private void setupViaFerrataPreference(@NonNull RoutingParameter parameter, @NonNull PreferenceScreen screen) {
 		viaFerrataParameter = parameter;
 		CommonPreference<Boolean> preference = settings.getCustomRoutingBooleanProperty(
@@ -624,7 +577,47 @@
 		uiPreference.setLayoutResource(R.layout.preference_with_descr);
 		uiPreference.setSummary(allowed ? R.string.shared_string_allow : R.string.shared_string_avoid);
 		screen.addPreference(uiPreference);
->>>>>>> 7aaacf35
+	}
+
+	private void setupHazmatUSACategoryPreference(@NonNull PreferenceScreen screen) {
+		if (settings.DRIVING_REGION.get() == DrivingRegion.US) {
+			Preference uiPreference = new Preference(app);
+			uiPreference.setKey(DANGEROUS_GOODS_USA);
+			uiPreference.setTitle(R.string.dangerous_goods);
+			uiPreference.setLayoutResource(R.layout.preference_with_descr);
+			screen.addPreference(uiPreference);
+			updateHazmatUSACategoryPreference();
+		}
+	}
+
+	private void updateHazmatUSACategoryPreference() {
+		Preference uiPreference = findPreference(DANGEROUS_GOODS_USA);
+		if (uiPreference == null || hazmatCategoryUSAParameters.isEmpty()) {
+			return;
+		}
+
+		StringBuilder enabledClasses = new StringBuilder();
+		for (RoutingParameter parameter : hazmatCategoryUSAParameters) {
+			CommonPreference<Boolean> preference = settings.getCustomRoutingBooleanProperty(parameter.getId(), parameter.getDefaultBoolean());
+			if (preference != null && preference.get()) {
+				if (enabledClasses.toString().isEmpty()) {
+					enabledClasses.append(getDangerousGoodsClass(parameter.getId()));
+				} else {
+					enabledClasses.append(", ").append(getDangerousGoodsClass(parameter.getId()));
+				}
+			}
+		}
+
+		String description = enabledClasses.toString().isEmpty() ? getString(R.string.shared_string_no) : getString(R.string.ltr_or_rtl_combine_via_colon, getString(R.string.shared_string_class), enabledClasses.toString());
+		uiPreference.setSummary(description);
+
+		Drawable icon;
+		if (enabledClasses.toString().isEmpty()) {
+			icon = getIcon(R.drawable.ic_action_placard_hazard_off, ColorUtilities.getDefaultIconColorId(isNightMode()));
+		} else {
+			icon = getIcon(R.drawable.ic_action_placard_hazard, R.color.osmand_live_cancelled);
+		}
+		uiPreference.setIcon(icon);
 	}
 
 	private void setupHazmatCategoryPreference(@NonNull RoutingParameter parameter, @NonNull PreferenceScreen screen) {
