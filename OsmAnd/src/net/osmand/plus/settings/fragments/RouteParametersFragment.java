--- conflicted
+++ resolved
@@ -231,12 +231,8 @@
 					String description = SettingsBaseActivity.getRoutingStringPropertyDescription(app, p.getId(), p.getDescription());
 
 					if (p.getType() == RoutingParameterType.BOOLEAN) {
-<<<<<<< HEAD
 						OsmandPreference pref = settings.getCustomRoutingBooleanProperty(p.getId(), p.getDefaultBoolean());
 
-=======
-						OsmandPreference<Boolean> pref = settings.getCustomRoutingBooleanProperty(p.getId(), p.getDefaultBoolean());
->>>>>>> 5f7c59cd
 						SwitchPreferenceEx switchPreferenceEx = (SwitchPreferenceEx) createSwitchPreferenceEx(pref.getId(), title, description, R.layout.preference_with_descr_dialog_and_switch);
 						switchPreferenceEx.setDescription(description);
 						switchPreferenceEx.setIcon(getRoutingPrefIcon(p.getId()));
@@ -250,12 +246,8 @@
 						for (Object o : vls) {
 							svlss[i++] = o.toString();
 						}
-<<<<<<< HEAD
 						OsmandPreference pref = settings.getCustomRoutingProperty(p.getId(), p.getType() == RoutingParameterType.NUMERIC ? "0.0" : "-");
 
-=======
-						OsmandPreference<String> pref = settings.getCustomRoutingProperty(p.getId(), p.getType() == RoutingParameterType.NUMERIC ? "0.0" : "-");
->>>>>>> 5f7c59cd
 						ListPreferenceEx listPreferenceEx = (ListPreferenceEx) createListPreferenceEx(pref.getId(), p.getPossibleValueDescriptions(), svlss, title, R.layout.preference_with_descr);
 						listPreferenceEx.setDescription(description);
 						listPreferenceEx.setIcon(getRoutingPrefIcon(p.getId()));
