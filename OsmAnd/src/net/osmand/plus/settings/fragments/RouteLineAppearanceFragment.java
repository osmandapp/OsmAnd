package net.osmand.plus.settings.fragments;

import android.graphics.Rect;
import android.os.Build;
import android.os.Bundle;
import android.view.Gravity;
import android.view.LayoutInflater;
import android.view.View;
import android.view.ViewGroup;
import android.widget.FrameLayout;
import android.widget.ImageView;
import android.widget.LinearLayout;
import android.widget.ScrollView;
import android.widget.TextView;

import net.osmand.AndroidUtils;
import net.osmand.plus.OsmandApplication;
import net.osmand.plus.R;
import net.osmand.plus.UiUtilities;
import net.osmand.plus.UiUtilities.DialogButtonType;
import net.osmand.plus.activities.MapActivity;
import net.osmand.plus.base.ContextMenuScrollFragment;
import net.osmand.plus.helpers.AndroidUiHelper;
import net.osmand.plus.helpers.enums.DayNightMode;
import net.osmand.plus.routepreparationmenu.MapRouteInfoMenu;
import net.osmand.plus.routing.ColoringType;
import net.osmand.plus.routing.PreviewRouteLineInfo;
import net.osmand.plus.routing.RoutingHelper;
import net.osmand.plus.routing.cards.RouteLineColorCard;
import net.osmand.plus.routing.cards.RouteLineColorCard.OnMapThemeUpdateListener;
import net.osmand.plus.routing.cards.RouteLineColorCard.OnSelectedColorChangeListener;
import net.osmand.plus.routing.cards.RouteLineWidthCard;
import net.osmand.plus.settings.backend.ApplicationMode;
import net.osmand.plus.settings.backend.OsmandSettings;
import net.osmand.plus.track.CustomColorBottomSheet.ColorPickerListener;
import net.osmand.plus.track.TrackAppearanceFragment.OnNeedScrollListener;

import androidx.activity.OnBackPressedCallback;
import androidx.annotation.NonNull;
import androidx.annotation.Nullable;
import androidx.core.content.ContextCompat;
import androidx.fragment.app.FragmentActivity;
import androidx.fragment.app.FragmentManager;

import static net.osmand.util.Algorithms.objectEquals;

public class RouteLineAppearanceFragment extends ContextMenuScrollFragment
		implements ColorPickerListener, OnMapThemeUpdateListener, OnSelectedColorChangeListener,
		HeaderUiAdapter {

	public static final String TAG = RouteLineAppearanceFragment.class.getName();

	private static final String APP_MODE_KEY = "app_mode";
	private static final String INIT_MAP_THEME = "init_map_theme";
	private static final String SELECTED_MAP_THEME = "selected_map_theme";

	private PreviewRouteLineInfo previewRouteLineInfo;

	private ApplicationMode appMode;

	private int toolbarHeightPx;
	private DayNightMode initMapTheme;
	private DayNightMode selectedMapTheme;
	private HeaderInfo selectedHeader;

	private View buttonsShadow;
	private View controlButtons;
	private View toolbarContainer;
	private View headerContainer;
	private View saveButton;
	private TextView headerTitle;
	private TextView headerDescr;

	private RouteLineColorCard colorCard;
	private RouteLineWidthCard widthCard;

	@Override
	public int getMainLayoutId() {
		return R.layout.route_line_appearance;
	}

	@Override
	public int getHeaderViewHeight() {
		return 0;
	}

	@Override
	public boolean isHeaderViewDetached() {
		return false;
	}

	@Override
	public int getToolbarHeight() {
		return isPortrait() ? toolbarHeightPx : 0;
	}

	@Override
	public float getMiddleStateKoef() {
		return 0.5f;
	}

	@Override
	public int getInitialMenuState() {
		return MenuState.HALF_SCREEN;
	}

	@Override
	public int getSupportedMenuStatesPortrait() {
		return MenuState.HALF_SCREEN | MenuState.FULL_SCREEN;
	}

	@Override
	public boolean shouldShowMapControls(int menuState) {
		return menuState == MenuState.HALF_SCREEN;
	}

	@Override
	public void onCreate(@Nullable Bundle savedInstanceState) {
		super.onCreate(savedInstanceState);

		setupAppMode(savedInstanceState);
		toolbarHeightPx = getResources().getDimensionPixelSize(R.dimen.dashboard_map_toolbar);

		if (savedInstanceState != null) {
			previewRouteLineInfo = new PreviewRouteLineInfo(savedInstanceState);
			initMapTheme = DayNightMode.valueOf(savedInstanceState.getString(INIT_MAP_THEME));
			selectedMapTheme = DayNightMode.valueOf(savedInstanceState.getString(SELECTED_MAP_THEME));
		} else {
			previewRouteLineInfo = createPreviewRouteLineInfo();
			initMapTheme = requireSettings().DAYNIGHT_MODE.getModeValue(appMode);
			selectedMapTheme = initMapTheme;
		}

		requireMapActivity().getOnBackPressedDispatcher().addCallback(this, new OnBackPressedCallback(true) {
			public void handleOnBackPressed() {
				dismiss();
			}
		});
	}

	private void setupAppMode(@Nullable Bundle savedInstanceState) {
		if (appMode == null && savedInstanceState != null) {
			appMode = ApplicationMode.valueOfStringKey(savedInstanceState.getString(APP_MODE_KEY), null);
		}
		if (appMode == null) {
			appMode =  requireSettings().getApplicationMode();
		}
	}

	private PreviewRouteLineInfo createPreviewRouteLineInfo() {
		OsmandSettings settings = requireSettings();

		int colorDay = settings.CUSTOM_ROUTE_COLOR_DAY.getModeValue(appMode);
		int colorNight = settings.CUSTOM_ROUTE_COLOR_NIGHT.getModeValue(appMode);
		ColoringType coloringType = settings.ROUTE_COLORING_TYPE.getModeValue(appMode);
		String routeInfoAttribute = settings.ROUTE_INFO_ATTRIBUTE.getModeValue(appMode);
		String widthKey = settings.ROUTE_LINE_WIDTH.getModeValue(appMode);

		PreviewRouteLineInfo previewRouteLineInfo =  new PreviewRouteLineInfo(colorDay, colorNight,
				coloringType, routeInfoAttribute, widthKey);

		previewRouteLineInfo.setIconId(appMode.getNavigationIcon().getIconId());
		previewRouteLineInfo.setIconColor(appMode.getProfileColor(isNightMode()));

		return previewRouteLineInfo;
	}

	@Override
	public View onCreateView(@NonNull LayoutInflater inflater, ViewGroup container, Bundle savedInstanceState) {
		View view = super.onCreateView(inflater, container, savedInstanceState);
		if (view != null) {
			toolbarContainer = view.findViewById(R.id.context_menu_toolbar_container);
			headerContainer = view.findViewById(R.id.header_container);
			headerTitle = headerContainer.findViewById(R.id.title);
			headerDescr = headerContainer.findViewById(R.id.descr);
			buttonsShadow = view.findViewById(R.id.buttons_shadow);
			controlButtons = view.findViewById(R.id.control_buttons);
			if (isPortrait()) {
				updateCardsLayout();
			} else {
				int widthNoShadow = getLandscapeNoShadowWidth();
				FrameLayout.LayoutParams params = new FrameLayout.LayoutParams(widthNoShadow, ViewGroup.LayoutParams.WRAP_CONTENT);
				params.gravity = Gravity.BOTTOM | Gravity.START;
				controlButtons.setLayoutParams(params);
			}
			initContent(view);
		}
		return view;
	}

	private void initContent(@NonNull View view) {
		setupCards();
		setupToolbar();
		setupButtons(view);
		setupScrollListener();
		enterAppearanceMode();
		openMenuHalfScreen();
		calculateLayout();
	}

	private void calculateLayout() {
		runLayoutListener(new Runnable() {
			@Override
			public void run() {
				updateMapControlsPos(RouteLineAppearanceFragment.this, getViewY(), true);
				initVisibleRect();
			}
		});
	}

	private void setupCards() {
		MapActivity mapActivity = requireMapActivity();
		ViewGroup cardsContainer = getCardsContainer();
		cardsContainer.removeAllViews();

		colorCard = new RouteLineColorCard(mapActivity, this, previewRouteLineInfo, initMapTheme, selectedMapTheme, this);
		cardsContainer.addView(colorCard.build(mapActivity));

		widthCard = new RouteLineWidthCard(mapActivity, previewRouteLineInfo, createScrollListener(), this);
		cardsContainer.addView(widthCard.build(mapActivity));
	}

	@Override
	public void onUpdateHeader(@NonNull HeaderInfo headerInfo,
	                           @NonNull String title,
	                           @NonNull String description) {
		if (selectedHeader == null) {
			selectedHeader = headerInfo;
		}
		if (objectEquals(selectedHeader, headerInfo)) {
			headerTitle.setText(title);
			headerDescr.setText(description);
		}
	}

	private OnNeedScrollListener createScrollListener() {
		return new OnNeedScrollListener() {

			@Override
			public void onVerticalScrollNeeded(int y) {
				View view = widthCard.getView();
				if (view != null) {
					int resultYPosition = view.getTop() + y;
					int dialogHeight = getInnerScrollableHeight();
					ScrollView scrollView = (ScrollView) getBottomScrollView();
					if (resultYPosition > (scrollView.getScrollY() + dialogHeight)) {
						scrollView.smoothScrollTo(0, resultYPosition - dialogHeight);
					}
				}
			}

			private int getInnerScrollableHeight() {
				int totalScreenHeight = getViewHeight() - getMenuStatePosY(getCurrentMenuState());
				int frameTotalHeight = controlButtons.getHeight() + buttonsShadow.getHeight();
				return totalScreenHeight - frameTotalHeight;
			}
		};
	}

	private void setupToolbar() {
		ImageView closeButton = toolbarContainer.findViewById(R.id.close_button);
		closeButton.setOnClickListener(new View.OnClickListener() {
			@Override
			public void onClick(View v) {
				dismiss();
			}
		});
		closeButton.setImageResource(AndroidUtils.getNavigationIconResId(toolbarContainer.getContext()));
		int bgColorId = isNightMode() ? R.color.app_bar_color_dark : R.color.list_background_color_light;
		toolbarContainer.setBackgroundColor(ContextCompat.getColor(requireContext(), bgColorId));
		updateToolbarVisibility(toolbarContainer);
	}

	@Override
	public int getStatusBarColorId() {
		View view = getView();
		if (Build.VERSION.SDK_INT >= 23 && !isNightMode() && view != null) {
			view.setSystemUiVisibility(view.getSystemUiVisibility() | View.SYSTEM_UI_FLAG_LIGHT_STATUS_BAR);
		}
		return isNightMode() ? R.color.status_bar_color_dark : R.color.divider_color_light;
	}

	@Override
	public float getToolbarAlpha(int y) {
		return isPortrait() ? 1f : 0f;
	}

	private void setupButtons(View view) {
		View buttonsContainer = view.findViewById(R.id.buttons_container);
		buttonsContainer.setBackgroundColor(AndroidUtils.getColorFromAttr(view.getContext(), R.attr.bg_color));
		saveButton = view.findViewById(R.id.right_bottom_button);
		saveButton.setOnClickListener(v -> {
			saveRouteLineAppearance();
			dismiss();
		});

		View cancelButton = view.findViewById(R.id.dismiss_button);
		cancelButton.setOnClickListener(v -> {
			FragmentActivity activity = getActivity();
			if (activity != null) {
				activity.onBackPressed();
			}
		});

		UiUtilities.setupDialogButton(isNightMode(), cancelButton, DialogButtonType.SECONDARY, R.string.shared_string_cancel);
		UiUtilities.setupDialogButton(isNightMode(), saveButton, DialogButtonType.PRIMARY, R.string.shared_string_apply);

		AndroidUiHelper.updateVisibility(saveButton, true);
		AndroidUiHelper.updateVisibility(view.findViewById(R.id.buttons_divider), true);
	}

	private void saveRouteLineAppearance() {
		if (getMyApplication() != null) {
			OsmandSettings settings = getMyApplication().getSettings();
			settings.CUSTOM_ROUTE_COLOR_DAY.setModeValue(appMode, previewRouteLineInfo.getCustomColor(false));
			settings.CUSTOM_ROUTE_COLOR_NIGHT.setModeValue(appMode, previewRouteLineInfo.getCustomColor(true));
			settings.ROUTE_COLORING_TYPE.setModeValue(appMode, previewRouteLineInfo.getRouteColoringType());
			settings.ROUTE_INFO_ATTRIBUTE.setModeValue(appMode, previewRouteLineInfo.getRouteInfoAttribute());
			settings.ROUTE_LINE_WIDTH.setModeValue(appMode, previewRouteLineInfo.getWidth());
		}
	}

	private void setupScrollListener() {
		final View scrollView = getBottomScrollView();
		scrollView.getViewTreeObserver().addOnScrollChangedListener(() -> {
			boolean scrollToTopAvailable = scrollView.canScrollVertically(-1);
			boolean scrollToBottomAvailable = scrollView.canScrollVertically(1);
			if (scrollToTopAvailable) {
				showBottomHeaderShadow();
			} else {
				hideBottomHeaderShadow();
			}
			if (scrollToBottomAvailable) {
				showShadowButton();
			} else {
				hideShadowButton();
			}
			updateHeaderState();
		});
	}

	private void showBottomHeaderShadow() {
		if (getBottomContainer() != null) {
			getBottomContainer().setForeground(getIcon(R.drawable.bg_contextmenu_shadow));
		}
	}

	private void hideBottomHeaderShadow() {
		if (getBottomContainer() != null) {
			getBottomContainer().setForeground(null);
		}
	}

	private void showShadowButton() {
		buttonsShadow.setVisibility(View.VISIBLE);
		buttonsShadow.animate()
				.alpha(0.8f)
				.setDuration(200)
				.setListener(null);
	}

	private void hideShadowButton() {
		buttonsShadow.animate()
				.alpha(0f)
				.setDuration(200);
	}

	private void updateHeaderState() {
		HeaderInfo header;
		if (getBottomScrollView().getScrollY() > colorCard.getViewHeight() + headerTitle.getBottom()) {
			header = widthCard;
		} else {
			header = colorCard;
		}
		if (header != selectedHeader) {
			selectedHeader = header;
			selectedHeader.onNeedUpdateHeader();
		}
	}

	private void initVisibleRect() {
		MapActivity ctx = getMapActivity();
		boolean isRtl = AndroidUtils.isLayoutRtl(ctx);
		int screenHeight = AndroidUtils.getScreenHeight(ctx);
		int screenWidth = AndroidUtils.getScreenWidth(ctx);
		int statusBarHeight = AndroidUtils.getStatusBarHeight(ctx);
		int bottomSheetStart = getViewY() + (int) getMainView().findViewById(R.id.route_menu_top_shadow_all).getY();
		int pathMargin = AndroidUtils.dpToPx(ctx, 28);
		Rect lineBounds = new Rect();
		int centerX;
		int centerY;
		if (isPortrait()) {
			centerX = screenWidth / 2;
			int totalHeight = getViewY() + toolbarContainer.getHeight() + statusBarHeight;
			centerY = totalHeight / 2;
			lineBounds.left = isRtl ? screenWidth : 0;
			lineBounds.top = toolbarContainer.getHeight() + statusBarHeight + pathMargin;
			lineBounds.right = isRtl ? 0 : screenWidth;
			lineBounds.bottom = bottomSheetStart - pathMargin;
		} else {
			int dialogWidth = getLandscapeNoShadowWidth();
			lineBounds.left = isRtl ? screenWidth - dialogWidth: dialogWidth;
			lineBounds.top = statusBarHeight + pathMargin;
			lineBounds.right = isRtl ? 0 : screenWidth;
			lineBounds.bottom = screenHeight - pathMargin;
			centerX = (lineBounds.left + lineBounds.right) / 2;
			centerY = (screenHeight + statusBarHeight) / 2 ;
		}
		previewRouteLineInfo.setLineBounds(lineBounds);
		previewRouteLineInfo.setCenterX(centerX);
		previewRouteLineInfo.setCenterY(centerY);
		previewRouteLineInfo.setScreenHeight(screenHeight);
	}

	@Override
	public void onResume() {
		super.onResume();
		setDrawInfoOnRouteLayer(previewRouteLineInfo);
	}

	@Override
	public void onPause() {
		super.onPause();
		setDrawInfoOnRouteLayer(null);
	}

	private void setDrawInfoOnRouteLayer(@Nullable PreviewRouteLineInfo drawInfo) {
		MapActivity mapActivity = getMapActivity();
		if (mapActivity != null) {
			mapActivity.getMapLayers().getPreviewRouteLineLayer().setPreviewRouteLineInfo(drawInfo);
			mapActivity.getMapLayers().getRouteLayer().setPreviewRouteLineInfo(drawInfo);
		}
	}

	@Override
	public void onSaveInstanceState(@NonNull Bundle outState) {
		super.onSaveInstanceState(outState);
		previewRouteLineInfo.saveToBundle(outState);
		outState.putString(APP_MODE_KEY, appMode.getStringKey());
		outState.putString(INIT_MAP_THEME, initMapTheme.name());
		outState.putString(SELECTED_MAP_THEME, selectedMapTheme.name());
	}

	@Override
	public void onDestroyView() {
		super.onDestroyView();
		exitAppearanceMode();
		showHideMapRouteInfoMenuIfNeeded();
	}

	private void enterAppearanceMode() {
		MapActivity mapActivity = getMapActivity();
		if (mapActivity != null) {
			boolean portrait = AndroidUiHelper.isOrientationPortrait(mapActivity);
			AndroidUiHelper.setVisibility(mapActivity, portrait ? View.INVISIBLE : View.GONE,
					R.id.map_left_widgets_panel,
					R.id.map_right_widgets_panel,
					R.id.map_center_info);
		}
	}

	private void exitAppearanceMode() {
		MapActivity mapActivity = getMapActivity();
		if (mapActivity != null) {
			AndroidUiHelper.setVisibility(mapActivity, View.VISIBLE,
					R.id.map_left_widgets_panel,
					R.id.map_right_widgets_panel,
					R.id.map_center_info,
					R.id.map_search_button);
			changeMapTheme(initMapTheme);
		}
	}

	private void showHideMapRouteInfoMenuIfNeeded() {
		MapActivity mapActivity = getMapActivity();
		if (mapActivity != null) {
			RoutingHelper routingHelper = mapActivity.getRoutingHelper();
			if (routingHelper.isFollowingMode() || routingHelper.isRoutePlanningMode()) {
				if (!mapActivity.isChangingConfigurations()) {
					mapActivity.getMapRouteInfoMenu().finishRouteLineCustomization();
				}
				mapActivity.getMapRouteInfoMenu().showHideMenu();
			}
		}
	}

	private void updateCardsLayout() {
		View mainView = getMainView();
		if (mainView != null) {
			LinearLayout cardsContainer = getCardsContainer();
			View topShadow = getTopShadow();
			FrameLayout bottomContainer = getBottomContainer();
			if (bottomContainer == null) {
				return;
			}
			if (getCurrentMenuState() == MenuState.HEADER_ONLY) {
				topShadow.setVisibility(View.INVISIBLE);
				bottomContainer.setBackgroundDrawable(null);
				AndroidUtils.setBackground(mainView.getContext(), cardsContainer, isNightMode(), R.drawable.travel_card_bg_light, R.drawable.travel_card_bg_dark);
			} else {
				topShadow.setVisibility(View.VISIBLE);
				AndroidUtils.setBackground(mainView.getContext(), bottomContainer, isNightMode(), R.color.list_background_color_light, R.color.list_background_color_dark);
				AndroidUtils.setBackground(mainView.getContext(), cardsContainer, isNightMode(), R.color.list_background_color_light, R.color.list_background_color_dark);
			}
		}
	}

	@Override
	public void onColorSelected(Integer prevColor, int newColor) {
		colorCard.onColorSelected(prevColor, newColor);
	}

	public void onSelectedColorChanged() {
		updateColorItems();
	}

	private void updateColorItems() {
		if (widthCard != null) {
			widthCard.updateItems();
		}
		if (getMapActivity() != null) {
			getMapActivity().refreshMap();
		}
		if (colorCard != null && saveButton != null) {
			boolean selectedModeAvailable = colorCard.isSelectedModeAvailable();
			saveButton.setEnabled(selectedModeAvailable);
		}
	}

<<<<<<< HEAD
	public static boolean showInstance(@NonNull MapActivity mapActivity,
	                                   @NonNull PreviewRouteLineInfo drawInfo,
	                                   @NonNull Fragment target) {
		FragmentManager fragmentManager = mapActivity.getSupportFragmentManager();
		if (!fragmentManager.isStateSaved() && fragmentManager.findFragmentByTag(TAG) == null) {
			RouteLineAppearanceFragment fragment = new RouteLineAppearanceFragment();
			fragment.setTargetFragment(target, 0);
			fragment.previewRouteLineInfo = new PreviewRouteLineInfo(drawInfo);

			fragmentManager.beginTransaction()
					.replace(R.id.fragmentContainer, fragment, TAG)
					.addToBackStack(TAG)
					.commitAllowingStateLoss();
			return true;
		}
		return false;
	}

=======
>>>>>>> 21aa3655
	public void onMapThemeUpdated(@NonNull DayNightMode mapTheme) {
		changeMapTheme(mapTheme);
		updateColorItems();
	}

	private void changeMapTheme(@NonNull DayNightMode mapTheme) {
		OsmandApplication app = getMyApplication();
		if (app != null) {
			app.getSettings().DAYNIGHT_MODE.setModeValue(appMode, mapTheme);
			selectedMapTheme = mapTheme;
		}
	}

	public static boolean showInstance(@NonNull MapActivity mapActivity,
	                                   @Nullable ApplicationMode appMode) {
		try {
			MapRouteInfoMenu mapRouteInfoMenu = mapActivity.getMapRouteInfoMenu();
			if (mapRouteInfoMenu.isVisible()) {
				mapRouteInfoMenu.hide();
			}

			RouteLineAppearanceFragment fragment = new RouteLineAppearanceFragment();
			fragment.appMode = appMode;
			mapActivity.getSupportFragmentManager()
					.beginTransaction()
					.replace(R.id.fragmentContainer, fragment, TAG)
					.addToBackStack(TAG)
					.commitAllowingStateLoss();
			return true;
		} catch (RuntimeException e) {
			return false;
		}
	}
}<|MERGE_RESOLUTION|>--- conflicted
+++ resolved
@@ -527,15 +527,29 @@
 		}
 	}
 
-<<<<<<< HEAD
+	public void onMapThemeUpdated(@NonNull DayNightMode mapTheme) {
+		changeMapTheme(mapTheme);
+		updateColorItems();
+	}
+
+	private void changeMapTheme(@NonNull DayNightMode mapTheme) {
+		if (getActivity() != null) {
+			requireSettings().DAYNIGHT_MODE.setModeValue(appMode, mapTheme);
+			selectedMapTheme = mapTheme;
+		}
+	}
+
 	public static boolean showInstance(@NonNull MapActivity mapActivity,
-	                                   @NonNull PreviewRouteLineInfo drawInfo,
-	                                   @NonNull Fragment target) {
+	                                   @Nullable ApplicationMode appMode) {
 		FragmentManager fragmentManager = mapActivity.getSupportFragmentManager();
 		if (!fragmentManager.isStateSaved() && fragmentManager.findFragmentByTag(TAG) == null) {
+			MapRouteInfoMenu mapRouteInfoMenu = mapActivity.getMapRouteInfoMenu();
+			if (mapRouteInfoMenu.isVisible()) {
+				mapRouteInfoMenu.hide();
+			}
+
 			RouteLineAppearanceFragment fragment = new RouteLineAppearanceFragment();
-			fragment.setTargetFragment(target, 0);
-			fragment.previewRouteLineInfo = new PreviewRouteLineInfo(drawInfo);
+			fragment.appMode = appMode;
 
 			fragmentManager.beginTransaction()
 					.replace(R.id.fragmentContainer, fragment, TAG)
@@ -545,40 +559,4 @@
 		}
 		return false;
 	}
-
-=======
->>>>>>> 21aa3655
-	public void onMapThemeUpdated(@NonNull DayNightMode mapTheme) {
-		changeMapTheme(mapTheme);
-		updateColorItems();
-	}
-
-	private void changeMapTheme(@NonNull DayNightMode mapTheme) {
-		OsmandApplication app = getMyApplication();
-		if (app != null) {
-			app.getSettings().DAYNIGHT_MODE.setModeValue(appMode, mapTheme);
-			selectedMapTheme = mapTheme;
-		}
-	}
-
-	public static boolean showInstance(@NonNull MapActivity mapActivity,
-	                                   @Nullable ApplicationMode appMode) {
-		try {
-			MapRouteInfoMenu mapRouteInfoMenu = mapActivity.getMapRouteInfoMenu();
-			if (mapRouteInfoMenu.isVisible()) {
-				mapRouteInfoMenu.hide();
-			}
-
-			RouteLineAppearanceFragment fragment = new RouteLineAppearanceFragment();
-			fragment.appMode = appMode;
-			mapActivity.getSupportFragmentManager()
-					.beginTransaction()
-					.replace(R.id.fragmentContainer, fragment, TAG)
-					.addToBackStack(TAG)
-					.commitAllowingStateLoss();
-			return true;
-		} catch (RuntimeException e) {
-			return false;
-		}
-	}
 }