package net.osmand.plus.settings;

import android.graphics.drawable.Drawable;
import android.os.Build;
import android.os.Bundle;
import android.support.v4.content.ContextCompat;
import android.support.v7.preference.Preference;
import android.support.v7.preference.PreferenceScreen;
import android.support.v7.preference.PreferenceViewHolder;
import android.widget.ImageView;

import net.osmand.Location;
import net.osmand.StateChangedListener;
import net.osmand.plus.ApplicationMode;
import net.osmand.plus.OsmAndFormatter;
import net.osmand.plus.OsmandApplication;
import net.osmand.plus.OsmandSettings;
import net.osmand.plus.OsmandSettings.BooleanPreference;
import net.osmand.plus.R;
import net.osmand.plus.activities.SettingsBaseActivity;
import net.osmand.plus.activities.SettingsNavigationActivity;
import net.osmand.plus.routing.RouteProvider;
import net.osmand.plus.routing.RoutingHelper;
import net.osmand.plus.settings.preferences.ListPreferenceEx;
import net.osmand.plus.settings.preferences.MultiSelectBooleanPreference;
import net.osmand.plus.settings.preferences.SwitchPreferenceEx;
import net.osmand.router.GeneralRouter;
import net.osmand.router.GeneralRouter.RoutingParameter;
import net.osmand.router.GeneralRouter.RoutingParameterType;
import net.osmand.util.Algorithms;

import java.util.ArrayList;
import java.util.HashSet;
import java.util.List;
import java.util.Map;
import java.util.Set;

import static net.osmand.plus.routepreparationmenu.RoutingOptionsHelper.DRIVING_STYLE;

public class RouteParametersFragment extends BaseSettingsFragment implements OnPreferenceChanged {

	public static final String TAG = RouteParametersFragment.class.getSimpleName();

	private static final String AVOID_ROUTING_PARAMETER_PREFIX = "avoid_";
	private static final String PREFER_ROUTING_PARAMETER_PREFIX = "prefer_";
	private static final String ROUTE_PARAMETERS_INFO = "route_parameters_info";
	private static final String ROUTE_PARAMETERS_IMAGE = "route_parameters_image";
	private static final String RELIEF_SMOOTHNESS_FACTOR = "relief_smoothness_factor";

	private List<RoutingParameter> avoidParameters = new ArrayList<RoutingParameter>();
	private List<RoutingParameter> preferParameters = new ArrayList<RoutingParameter>();
	private List<RoutingParameter> drivingStyleParameters = new ArrayList<RoutingParameter>();
	private List<RoutingParameter> reliefFactorParameters = new ArrayList<RoutingParameter>();
	private List<RoutingParameter> otherRoutingParameters = new ArrayList<RoutingParameter>();

	private StateChangedListener<Boolean> booleanRoutingPrefListener;
	private StateChangedListener<String> customRoutingPrefListener;

	@Override
	public void onCreate(Bundle savedInstanceState) {
		super.onCreate(savedInstanceState);

		booleanRoutingPrefListener = new StateChangedListener<Boolean>() {
			@Override
			public void stateChanged(Boolean change) {
				recalculateRoute();
			}
		};
		customRoutingPrefListener = new StateChangedListener<String>() {
			@Override
			public void stateChanged(String change) {
				recalculateRoute();
			}
		};
	}

	@Override
	protected void setupPreferences() {
		setupRouteParametersImage();

		Preference routeParametersInfo = findPreference(ROUTE_PARAMETERS_INFO);
		routeParametersInfo.setIcon(getContentIcon(R.drawable.ic_action_info_dark));
		routeParametersInfo.setTitle(getString(R.string.route_parameters_info, getSelectedAppMode().toHumanString()));

		setupRoutingPrefs();
		setupTimeConditionalRoutingPref();
	}

	@Override
	protected void onBindPreferenceViewHolder(Preference preference, PreferenceViewHolder holder) {
		super.onBindPreferenceViewHolder(preference, holder);

		if (Build.VERSION.SDK_INT < Build.VERSION_CODES.JELLY_BEAN_MR2) {
			return;
		}
		String key = preference.getKey();
		if (ROUTE_PARAMETERS_INFO.equals(key)) {
			int colorRes = isNightMode() ? R.color.activity_background_color_dark : R.color.activity_background_color_light;
			holder.itemView.setBackgroundColor(ContextCompat.getColor(app, colorRes));
		} else if (ROUTE_PARAMETERS_IMAGE.equals(key)) {
			ImageView imageView = (ImageView) holder.itemView.findViewById(R.id.device_image);
			if (imageView != null) {
				int bgResId = isNightMode() ? R.drawable.img_settings_device_bottom_dark : R.drawable.img_settings_device_bottom_light;
				Drawable layerDrawable = app.getUIUtilities().getLayeredIcon(bgResId, R.drawable.img_settings_sreen_route_parameters);

				imageView.setImageDrawable(layerDrawable);
			}
		}
	}

	private void setupRouteParametersImage() {
		Preference routeParametersImage = findPreference(ROUTE_PARAMETERS_IMAGE);
		if (Build.VERSION.SDK_INT < Build.VERSION_CODES.JELLY_BEAN_MR2) {
			routeParametersImage.setVisible(false);
		}
	}

	private void setupTimeConditionalRoutingPref() {
		SwitchPreferenceEx timeConditionalRouting = createSwitchPreferenceEx(settings.ENABLE_TIME_CONDITIONAL_ROUTING.getId(),
				R.string.temporary_conditional_routing, R.layout.preference_with_descr_dialog_and_switch);
		timeConditionalRouting.setIcon(getRoutingPrefIcon(settings.ENABLE_TIME_CONDITIONAL_ROUTING.getId()));
		timeConditionalRouting.setSummaryOn(R.string.shared_string_on);
		timeConditionalRouting.setSummaryOff(R.string.shared_string_off);
		getPreferenceScreen().addPreference(timeConditionalRouting);
	}

	private void setupRoutingPrefs() {
		OsmandApplication app = getMyApplication();
		if (app == null) {
			return;
		}
		PreferenceScreen screen = getPreferenceScreen();

		SwitchPreferenceEx fastRoute = createSwitchPreferenceEx(app.getSettings().FAST_ROUTE_MODE.getId(), R.string.fast_route_mode, R.layout.preference_with_descr_dialog_and_switch);
		fastRoute.setIcon(getRoutingPrefIcon(app.getSettings().FAST_ROUTE_MODE.getId()));
		fastRoute.setDescription(getString(R.string.fast_route_mode_descr));
		fastRoute.setSummaryOn(R.string.shared_string_on);
		fastRoute.setSummaryOff(R.string.shared_string_off);


		ApplicationMode am = getSelectedAppMode();
		float defaultAllowedDeviation = RoutingHelper.getDefaultAllowedDeviation(settings, am,
				RoutingHelper.getPosTolerance(0));
		if (am.getRouteService() != RouteProvider.RouteService.OSMAND) {
			screen.addPreference(fastRoute);
			setupSelectRouteRecalcDistance(screen, defaultAllowedDeviation);
		} else {
<<<<<<< HEAD
			GeneralRouter router = app.getRouter(am);
=======
			setupSelectRouteRecalcDistance(screen, defaultAllowedDeviation);
			GeneralRouter router = getRouter(getMyApplication().getRoutingConfig(), am);
>>>>>>> b1ab8066
			clearParameters();
			if (router != null) {
				Map<String, RoutingParameter> parameters = router.getParameters();
				if (!am.isDerivedRoutingFrom(ApplicationMode.CAR)) {
					screen.addPreference(fastRoute);
				}
				for (Map.Entry<String, RoutingParameter> e : parameters.entrySet()) {
					String param = e.getKey();
					RoutingParameter routingParameter = e.getValue();
					if (param.startsWith(AVOID_ROUTING_PARAMETER_PREFIX)) {
						avoidParameters.add(routingParameter);
					} else if (param.startsWith(PREFER_ROUTING_PARAMETER_PREFIX)) {
						preferParameters.add(routingParameter);
					} else if (RELIEF_SMOOTHNESS_FACTOR.equals(routingParameter.getGroup())) {
						reliefFactorParameters.add(routingParameter);
					} else if (DRIVING_STYLE.equals(routingParameter.getGroup())) {
						drivingStyleParameters.add(routingParameter);
					} else if ((!param.equals(GeneralRouter.USE_SHORTEST_WAY) || am.isDerivedRoutingFrom(ApplicationMode.CAR))
							&& !param.equals(GeneralRouter.VEHICLE_HEIGHT)
							&& !param.equals(GeneralRouter.VEHICLE_WEIGHT)
							&& !param.equals(GeneralRouter.VEHICLE_WIDTH)) {
						otherRoutingParameters.add(routingParameter);
					}
				}
				if (drivingStyleParameters.size() > 0) {
					ListPreferenceEx drivingStyleRouting = createRoutingBooleanListPreference(DRIVING_STYLE, drivingStyleParameters);
					screen.addPreference(drivingStyleRouting);
				}
				if (avoidParameters.size() > 0) {
					String title;
					String description;
					if (am.isDerivedRoutingFrom(ApplicationMode.PUBLIC_TRANSPORT)) {
						title = getString(R.string.avoid_pt_types);
						description = getString(R.string.avoid_pt_types_descr);
					} else {
						title = getString(R.string.impassable_road);
						description = getString(R.string.avoid_in_routing_descr_);
					}
					MultiSelectBooleanPreference avoidRouting = createRoutingBooleanMultiSelectPref(AVOID_ROUTING_PARAMETER_PREFIX, title, description, avoidParameters);
					screen.addPreference(avoidRouting);
				}
				if (preferParameters.size() > 0) {
					String title = getString(R.string.prefer_in_routing_title);
					String descr = getString(R.string.prefer_in_routing_descr);
					MultiSelectBooleanPreference preferRouting = createRoutingBooleanMultiSelectPref(PREFER_ROUTING_PARAMETER_PREFIX, title, descr, preferParameters);
					screen.addPreference(preferRouting);
				}
				if (reliefFactorParameters.size() > 0) {
					ListPreferenceEx reliefFactorRouting = createRoutingBooleanListPreference(RELIEF_SMOOTHNESS_FACTOR, reliefFactorParameters);
					reliefFactorRouting.setDescription(R.string.relief_smoothness_factor_descr);

					screen.addPreference(reliefFactorRouting);
				}
				for (RoutingParameter p : otherRoutingParameters) {
					String title = SettingsBaseActivity.getRoutingStringPropertyName(app, p.getId(), p.getName());
					String description = SettingsBaseActivity.getRoutingStringPropertyDescription(app, p.getId(), p.getDescription());

					if (p.getType() == RoutingParameterType.BOOLEAN) {
						OsmandSettings.OsmandPreference pref = settings.getCustomRoutingBooleanProperty(p.getId(), p.getDefaultBoolean());

						SwitchPreferenceEx switchPreferenceEx = (SwitchPreferenceEx) createSwitchPreferenceEx(pref.getId(), title, description, R.layout.preference_with_descr_dialog_and_switch);
						switchPreferenceEx.setDescription(description);
						switchPreferenceEx.setIcon(getRoutingPrefIcon(p.getId()));
						switchPreferenceEx.setSummaryOn(R.string.shared_string_on);
						switchPreferenceEx.setSummaryOff(R.string.shared_string_off);

						screen.addPreference(switchPreferenceEx);
					} else {
						Object[] vls = p.getPossibleValues();
						String[] svlss = new String[vls.length];
						int i = 0;
						for (Object o : vls) {
							svlss[i++] = o.toString();
						}
						OsmandSettings.OsmandPreference pref = settings.getCustomRoutingProperty(p.getId(), p.getType() == RoutingParameterType.NUMERIC ? "0.0" : "-");

						ListPreferenceEx listPreferenceEx = (ListPreferenceEx) createListPreferenceEx(pref.getId(), p.getPossibleValueDescriptions(), svlss, title, R.layout.preference_with_descr);
						listPreferenceEx.setDescription(description);
						listPreferenceEx.setIcon(getRoutingPrefIcon(p.getId()));

						screen.addPreference(listPreferenceEx);
					}
				}
			}
		}
	}

	private void setupSelectRouteRecalcDistance(PreferenceScreen screen, float defaultAllowedDeviation) {
		Float[] entryValues;
		OsmandSettings settings = app.getSettings();
		OsmandSettings.MetricsConstants mc = settings.METRIC_SYSTEM.get();
		if (mc == OsmandSettings.MetricsConstants.KILOMETERS_AND_METERS) {
			entryValues = new Float[] {-1.0f, 0.f, 10.f, 20.0f, 30.0f, 50.0f, 100.0f, 200.0f, 500.0f, 1000.0f, 1500.0f};
		} else {
			entryValues = new Float[] {-1.0f, 0.f, 9.1f, 18.3f, 30.5f, 45.7f, 91.5f, 183.0f, 482.0f, 965.0f, 1609.0f};
		}

		String[] entries = new String[entryValues.length];
		entries[0] = getString(R.string.no_recalculation_setting);
		String defaultDistance =  defaultAllowedDeviation < 0 ? getString(R.string.no_recalculation_setting) :
				OsmAndFormatter.getFormattedDistance(defaultAllowedDeviation , app, false);
		entries[1] = String.format(getString(R.string.shared_string_app_default_w_val), defaultDistance);

		for (int i = 2; i < entryValues.length; i++) {
			entries[i] = OsmAndFormatter.getFormattedDistance(entryValues[i], app, false);
		}

		ListPreferenceEx routeRecalculationDist = createListPreferenceEx(settings.ROUTE_RECALCULATION_DISTANCE.getId(),
				entries, entryValues, R.string.route_recalculation_dist_title, R.layout.preference_with_descr);
		routeRecalculationDist.setEntries(entries);
		routeRecalculationDist.setEntryValues(entryValues);
		routeRecalculationDist.setDescription(getString(R.string.route_recalculation_dist_descr));
		routeRecalculationDist.setIcon(getRoutingPrefIcon("routing_recalc_distance"));


		screen.addPreference(routeRecalculationDist);
	}

	@Override
	public void onResume() {
		super.onResume();
		addRoutingPrefListeners();
	}

	@Override
	public void onPause() {
		super.onPause();
		removeRoutingPrefListeners();
	}

	@Override
	public void onAppModeChanged(ApplicationMode appMode) {
		removeRoutingPrefListeners();
		super.onAppModeChanged(appMode);
		addRoutingPrefListeners();
	}

	private void addRoutingPrefListeners() {
		settings.FAST_ROUTE_MODE.addListener(booleanRoutingPrefListener);
		settings.ENABLE_TIME_CONDITIONAL_ROUTING.addListener(booleanRoutingPrefListener);

		for (RoutingParameter parameter : otherRoutingParameters) {
			if (parameter.getType() == RoutingParameterType.BOOLEAN) {
				OsmandSettings.CommonPreference<Boolean> pref = settings.getCustomRoutingBooleanProperty(parameter.getId(), parameter.getDefaultBoolean());
				pref.addListener(booleanRoutingPrefListener);
			} else {
				OsmandSettings.CommonPreference<String> pref = settings.getCustomRoutingProperty(parameter.getId(), parameter.getType() == RoutingParameterType.NUMERIC ? "0.0" : "-");
				pref.addListener(customRoutingPrefListener);
			}
		}
	}

	private void removeRoutingPrefListeners() {
		settings.FAST_ROUTE_MODE.removeListener(booleanRoutingPrefListener);
		settings.ENABLE_TIME_CONDITIONAL_ROUTING.removeListener(booleanRoutingPrefListener);

		for (RoutingParameter parameter : otherRoutingParameters) {
			if (parameter.getType() == RoutingParameterType.BOOLEAN) {
				OsmandSettings.CommonPreference<Boolean> pref = settings.getCustomRoutingBooleanProperty(parameter.getId(), parameter.getDefaultBoolean());
				pref.removeListener(booleanRoutingPrefListener);
			} else {
				OsmandSettings.CommonPreference<String> pref = settings.getCustomRoutingProperty(parameter.getId(), parameter.getType() == RoutingParameterType.NUMERIC ? "0.0" : "-");
				pref.removeListener(customRoutingPrefListener);
			}
		}
	}

	@Override
	public boolean onPreferenceChange(Preference preference, Object newValue) {
		String key = preference.getKey();

		if ((RELIEF_SMOOTHNESS_FACTOR.equals(key) || DRIVING_STYLE.equals(key)) && newValue instanceof String) {
			ApplicationMode appMode = getSelectedAppMode();
			String selectedParameterId = (String) newValue;
			List<RoutingParameter> routingParameters = DRIVING_STYLE.equals(key) ? drivingStyleParameters : reliefFactorParameters;
			for (RoutingParameter p : routingParameters) {
				String parameterId = p.getId();
				SettingsNavigationActivity.setRoutingParameterSelected(settings, appMode, parameterId, p.getDefaultBoolean(), parameterId.equals(selectedParameterId));
			}
			recalculateRoute();
			return true;
		} else if ("prouting_short_way".equals(key) && newValue instanceof Boolean) {
			return app.getSettings().FAST_ROUTE_MODE.setModeValue(getSelectedAppMode(), !(Boolean) newValue);
		} else if (settings.ROUTE_RECALCULATION_DISTANCE.getId().equals(key) && newValue instanceof Float) {
			if ((float) newValue == -1.f) {
				settings.DISABLE_OFFROUTE_RECALC.setModeValue(getSelectedAppMode(), true);
			} else {
				settings.DISABLE_OFFROUTE_RECALC.setModeValue(getSelectedAppMode(), false);
			}
		}

		return super.onPreferenceChange(preference, newValue);
	}

	@Override
	public void onPreferenceChanged(String prefId) {
		if (AVOID_ROUTING_PARAMETER_PREFIX.equals(prefId) || PREFER_ROUTING_PARAMETER_PREFIX.equals(prefId)) {
			recalculateRoute();
		}
	}

	private ListPreferenceEx createRoutingBooleanListPreference(String groupKey, List<RoutingParameter> routingParameters) {
		String defaultTitle = Algorithms.capitalizeFirstLetterAndLowercase(groupKey.replace('_', ' '));
		String title = SettingsBaseActivity.getRoutingStringPropertyName(app, groupKey, defaultTitle);
		ApplicationMode am = getSelectedAppMode();

		Object[] entryValues = new Object[routingParameters.size()];
		String[] entries = new String[entryValues.length];

		String selectedParameterId = null;
		for (int i = 0; i < routingParameters.size(); i++) {
			RoutingParameter parameter = routingParameters.get(i);
			entryValues[i] = parameter.getId();
			entries[i] = SettingsNavigationActivity.getRoutinParameterTitle(app, parameter);
			if (SettingsNavigationActivity.isRoutingParameterSelected(settings, am, parameter)) {
				selectedParameterId = parameter.getId();
			}
		}

		ListPreferenceEx routingListPref = createListPreferenceEx(groupKey, entries, entryValues, title, R.layout.preference_with_descr);
		routingListPref.setPersistent(false);
		routingListPref.setValue(selectedParameterId);
		routingListPref.setIcon(getRoutingPrefIcon(groupKey));

		return routingListPref;
	}

	private MultiSelectBooleanPreference createRoutingBooleanMultiSelectPref(String groupKey, String title, String descr, List<RoutingParameter> routingParameters) {
		MultiSelectBooleanPreference multiSelectPref = new MultiSelectBooleanPreference(app);
		multiSelectPref.setKey(groupKey);
		multiSelectPref.setTitle(title);
		multiSelectPref.setSummary(descr);
		multiSelectPref.setDescription(descr);
		multiSelectPref.setLayoutResource(R.layout.preference_with_descr);
		multiSelectPref.setIcon(getRoutingPrefIcon(groupKey));
		multiSelectPref.setIconSpaceReserved(true);

		String[] entries = new String[routingParameters.size()];
		String[] prefsIds = new String[routingParameters.size()];
		Set<String> enabledPrefsIds = new HashSet<>();

		ApplicationMode selectedMode = getSelectedAppMode();
		for (int i = 0; i < routingParameters.size(); i++) {
			RoutingParameter p = routingParameters.get(i);
			BooleanPreference booleanRoutingPref = (BooleanPreference) settings.getCustomRoutingBooleanProperty(p.getId(), p.getDefaultBoolean());

			entries[i] = SettingsBaseActivity.getRoutingStringPropertyName(app, p.getId(), p.getName());
			prefsIds[i] = booleanRoutingPref.getId();

			if (booleanRoutingPref.getModeValue(selectedMode)) {
				enabledPrefsIds.add(booleanRoutingPref.getId());
			}
		}

		multiSelectPref.setEntries(entries);
		multiSelectPref.setEntryValues(prefsIds);
		multiSelectPref.setValues(enabledPrefsIds);

		return multiSelectPref;
	}

	private void recalculateRoute() {
		RoutingHelper routingHelper = app.getRoutingHelper();
		if (getSelectedAppMode().equals(routingHelper.getAppMode())
				&& (routingHelper.isRouteCalculated() || routingHelper.isRouteBeingCalculated())) {
			routingHelper.recalculateRouteDueToSettingsChange();
		}
	}

	private void clearParameters() {
		avoidParameters.clear();
		preferParameters.clear();
		drivingStyleParameters.clear();
		reliefFactorParameters.clear();
		otherRoutingParameters.clear();
	}

	private Drawable getRoutingPrefIcon(String prefId) {
		switch (prefId) {
			case GeneralRouter.ALLOW_PRIVATE:
				return getPersistentPrefIcon(R.drawable.ic_action_private_access);
			case GeneralRouter.USE_SHORTEST_WAY:
				return getPersistentPrefIcon(R.drawable.ic_action_fuel);
			case GeneralRouter.ALLOW_MOTORWAYS:
				Drawable disabled = getContentIcon(R.drawable.ic_action_avoid_motorways);
				Drawable enabled = getActiveIcon(R.drawable.ic_action_motorways);
				return getPersistentPrefIcon(enabled, disabled);
			case GeneralRouter.USE_HEIGHT_OBSTACLES:
			case RELIEF_SMOOTHNESS_FACTOR:
				return getPersistentPrefIcon(R.drawable.ic_action_elevation);
			case AVOID_ROUTING_PARAMETER_PREFIX:
				return getPersistentPrefIcon(R.drawable.ic_action_alert);
			case DRIVING_STYLE:
				return getPersistentPrefIcon(R.drawable.ic_action_bicycle_dark);
			case "fast_route_mode":
				return getPersistentPrefIcon(R.drawable.ic_action_fastest_route);
			case "enable_time_conditional_routing":
				return getPersistentPrefIcon(R.drawable.ic_action_road_works_dark);
			case "routing_recalc_distance":
				return getPersistentPrefIcon(R.drawable.ic_action_minimal_distance);

			default:
				return null;
		}
	}
}<|MERGE_RESOLUTION|>--- conflicted
+++ resolved
@@ -145,12 +145,8 @@
 			screen.addPreference(fastRoute);
 			setupSelectRouteRecalcDistance(screen, defaultAllowedDeviation);
 		} else {
-<<<<<<< HEAD
+			setupSelectRouteRecalcDistance(screen, defaultAllowedDeviation);
 			GeneralRouter router = app.getRouter(am);
-=======
-			setupSelectRouteRecalcDistance(screen, defaultAllowedDeviation);
-			GeneralRouter router = getRouter(getMyApplication().getRoutingConfig(), am);
->>>>>>> b1ab8066
 			clearParameters();
 			if (router != null) {
 				Map<String, RoutingParameter> parameters = router.getParameters();
