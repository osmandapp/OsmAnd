package net.osmand.aidl;

import android.annotation.SuppressLint;
import android.app.Activity;
import android.content.BroadcastReceiver;
import android.content.ComponentName;
import android.content.Context;
import android.content.DialogInterface;
import android.content.Intent;
import android.content.IntentFilter;
import android.content.pm.PackageManager;
import android.graphics.Bitmap;
import android.net.Uri;
import android.os.AsyncTask;
import android.os.Build;
import android.os.Bundle;
import android.os.ParcelFileDescriptor;
import android.view.KeyEvent;

import androidx.annotation.NonNull;
import androidx.annotation.Nullable;

import com.google.gson.Gson;
import com.google.gson.reflect.TypeToken;

import net.osmand.AndroidUtils;
import net.osmand.CallbackWithObject;
import net.osmand.FileUtils;
import net.osmand.GPXUtilities;
import net.osmand.GPXUtilities.GPXFile;
import net.osmand.GPXUtilities.GPXTrackAnalysis;
import net.osmand.IProgress;
import net.osmand.IndexConstants;
import net.osmand.Location;
import net.osmand.PlatformUtil;
import net.osmand.aidl.gpx.AGpxFile;
import net.osmand.aidl.gpx.AGpxFileDetails;
import net.osmand.aidl.gpx.ASelectedGpxFile;
import net.osmand.aidl.navigation.ADirectionInfo;
import net.osmand.aidl.navigation.OnVoiceNavigationParams;
import net.osmand.aidl.quickaction.QuickActionInfoParams;
import net.osmand.aidl.tiles.ASqliteDbFile;
import net.osmand.aidlapi.customization.AProfile;
import net.osmand.aidlapi.info.AppInfoParams;
import net.osmand.aidlapi.map.ALatLon;
import net.osmand.aidlapi.map.ALocation;
import net.osmand.aidlapi.navigation.ABlockedRoad;
import net.osmand.data.FavouritePoint;
import net.osmand.data.LatLon;
import net.osmand.data.PointDescription;
import net.osmand.plus.AppInitializer;
import net.osmand.plus.AppInitializer.AppInitializeListener;
import net.osmand.plus.AppInitializer.InitEvents;
import net.osmand.plus.ContextMenuAdapter;
import net.osmand.plus.ContextMenuItem;
import net.osmand.plus.CustomOsmandPlugin;
import net.osmand.plus.FavouritesDbHelper;
import net.osmand.plus.GPXDatabase.GpxDataItem;
import net.osmand.plus.GpxSelectionHelper;
import net.osmand.plus.GpxSelectionHelper.SelectedGpxFile;
import net.osmand.plus.OsmandApplication;
import net.osmand.plus.OsmandPlugin;
import net.osmand.plus.SQLiteTileSource;
import net.osmand.plus.activities.MapActivity;
import net.osmand.plus.audionotes.AudioVideoNotesPlugin;
import net.osmand.plus.dialogs.GpxAppearanceAdapter;
import net.osmand.plus.helpers.AvoidSpecificRoads.AvoidRoadInfo;
import net.osmand.plus.helpers.ColorDialogs;
import net.osmand.plus.helpers.ExternalApiHelper;
import net.osmand.plus.helpers.LockHelper;
import net.osmand.plus.mapcontextmenu.MapContextMenu;
import net.osmand.plus.mapcontextmenu.other.IContextMenuButtonListener;
import net.osmand.plus.mapmarkers.MapMarker;
import net.osmand.plus.mapmarkers.MapMarkersHelper;
import net.osmand.plus.monitoring.OsmandMonitoringPlugin;
import net.osmand.plus.myplaces.TrackBitmapDrawer;
import net.osmand.plus.quickaction.QuickAction;
import net.osmand.plus.quickaction.QuickActionRegistry;
import net.osmand.plus.rastermaps.OsmandRasterMapsPlugin;
import net.osmand.plus.routing.IRoutingDataUpdateListener;
import net.osmand.plus.routing.RouteCalculationResult.NextDirectionInfo;
import net.osmand.plus.routing.RouteDirectionInfo;
import net.osmand.plus.routing.RoutingHelper;
import net.osmand.plus.routing.RoutingHelperUtils;
import net.osmand.plus.routing.VoiceRouter;
import net.osmand.plus.settings.backend.ApplicationMode;
import net.osmand.plus.settings.backend.ApplicationMode.ApplicationModeBean;
import net.osmand.plus.settings.backend.ExportSettingsType;
import net.osmand.plus.settings.backend.OsmAndAppCustomization;
import net.osmand.plus.settings.backend.OsmandSettings;
import net.osmand.plus.settings.backend.backup.ProfileSettingsItem;
import net.osmand.plus.settings.backend.backup.SettingsHelper;
import net.osmand.plus.settings.backend.backup.SettingsItem;
import net.osmand.plus.views.OsmandMapLayer;
import net.osmand.plus.views.OsmandMapTileView;
import net.osmand.plus.views.layers.AidlMapLayer;
import net.osmand.plus.views.layers.MapInfoLayer;
import net.osmand.plus.views.mapwidgets.widgets.TextInfoWidget;
import net.osmand.router.TurnType;
import net.osmand.util.Algorithms;

import org.apache.commons.logging.Log;
import org.json.JSONArray;
import org.json.JSONException;
import org.json.JSONObject;

import java.io.ByteArrayInputStream;
import java.io.File;
import java.io.FileDescriptor;
import java.io.FileInputStream;
import java.io.FileNotFoundException;
import java.io.FileOutputStream;
import java.io.IOException;
import java.io.InputStream;
import java.lang.ref.WeakReference;
import java.lang.reflect.Type;
import java.util.ArrayList;
import java.util.Arrays;
import java.util.Collection;
import java.util.Collections;
import java.util.HashMap;
import java.util.HashSet;
import java.util.List;
import java.util.Map;
import java.util.Set;
import java.util.TreeMap;
import java.util.concurrent.ConcurrentHashMap;

import static net.osmand.aidl.ConnectedApp.AIDL_ADD_MAP_LAYER;
import static net.osmand.aidl.ConnectedApp.AIDL_ADD_MAP_WIDGET;
import static net.osmand.aidl.ConnectedApp.AIDL_OBJECT_ID;
import static net.osmand.aidl.ConnectedApp.AIDL_PACKAGE_NAME;
import static net.osmand.aidl.ConnectedApp.AIDL_REMOVE_MAP_LAYER;
import static net.osmand.aidl.ConnectedApp.AIDL_REMOVE_MAP_WIDGET;
import static net.osmand.aidlapi.OsmandAidlConstants.CANNOT_ACCESS_API_ERROR;
import static net.osmand.aidlapi.OsmandAidlConstants.COPY_FILE_IO_ERROR;
import static net.osmand.aidlapi.OsmandAidlConstants.COPY_FILE_MAX_LOCK_TIME_MS;
import static net.osmand.aidlapi.OsmandAidlConstants.COPY_FILE_PARAMS_ERROR;
import static net.osmand.aidlapi.OsmandAidlConstants.COPY_FILE_PART_SIZE_LIMIT;
import static net.osmand.aidlapi.OsmandAidlConstants.COPY_FILE_PART_SIZE_LIMIT_ERROR;
import static net.osmand.aidlapi.OsmandAidlConstants.COPY_FILE_UNSUPPORTED_FILE_TYPE_ERROR;
import static net.osmand.aidlapi.OsmandAidlConstants.COPY_FILE_WRITE_LOCK_ERROR;
import static net.osmand.aidlapi.OsmandAidlConstants.OK_RESPONSE;
import static net.osmand.plus.FavouritesDbHelper.FILE_TO_SAVE;
import static net.osmand.plus.helpers.ExternalApiHelper.PARAM_NT_DIRECTION_ANGLE;
import static net.osmand.plus.helpers.ExternalApiHelper.PARAM_NT_DIRECTION_LANES;
import static net.osmand.plus.helpers.ExternalApiHelper.PARAM_NT_DIRECTION_NAME;
import static net.osmand.plus.helpers.ExternalApiHelper.PARAM_NT_DIRECTION_POSSIBLY_LEFT;
import static net.osmand.plus.helpers.ExternalApiHelper.PARAM_NT_DIRECTION_POSSIBLY_RIGHT;
import static net.osmand.plus.helpers.ExternalApiHelper.PARAM_NT_DIRECTION_TURN;
import static net.osmand.plus.helpers.ExternalApiHelper.PARAM_NT_DISTANCE;
import static net.osmand.plus.helpers.ExternalApiHelper.PARAM_NT_IMMINENT;
import static net.osmand.plus.settings.backend.backup.SettingsHelper.REPLACE_KEY;
import static net.osmand.plus.settings.backend.backup.SettingsHelper.SILENT_IMPORT_KEY;

public class OsmandAidlApi {

	AidlCallbackListener aidlCallbackListener = null;
	AidlCallbackListenerV2 aidlCallbackListenerV2 = null;

	public static final int KEY_ON_UPDATE = 1;
	public static final int KEY_ON_NAV_DATA_UPDATE = 2;
	public static final int KEY_ON_CONTEXT_MENU_BUTTONS_CLICK = 4;
	public static final int KEY_ON_VOICE_MESSAGE = 8;
	public static final int KEY_ON_KEY_EVENT = 16;

	private static final Log LOG = PlatformUtil.getLog(OsmandAidlApi.class);

	private static final String AIDL_REFRESH_MAP = "aidl_refresh_map";
	private static final String AIDL_SET_MAP_LOCATION = "aidl_set_map_location";
	private static final String AIDL_SET_LOCATION = "aidl_set_location";
	private static final String AIDL_LATITUDE = "aidl_latitude";
	private static final String AIDL_LONGITUDE = "aidl_longitude";
	private static final String AIDL_ZOOM = "aidl_zoom";
	private static final String AIDL_ROTATION = "aidl_rotation";
	private static final String AIDL_ANIMATED = "aidl_animated";
	private static final String AIDL_LOCATION = "aidl_location";
	private static final String AIDL_TIME_TO_NOT_USE_OTHER_GPS = "aidl_time_to_not_use_other_gps";

	private static final String AIDL_START_NAME = "aidl_start_name";
	private static final String AIDL_START_LAT = "aidl_start_lat";
	private static final String AIDL_START_LON = "aidl_start_lon";
	private static final String AIDL_DEST_NAME = "aidl_dest_name";
	private static final String AIDL_DEST_LAT = "aidl_dest_lat";
	private static final String AIDL_DEST_LON = "aidl_dest_lon";
	private static final String AIDL_PROFILE = "aidl_profile";
	private static final String AIDL_DATA = "aidl_data";
	private static final String AIDL_URI = "aidl_uri";
	private static final String AIDL_FORCE = "aidl_force";
	private static final String AIDL_LOCATION_PERMISSION = "aidl_location_permission";
	private static final String AIDL_SEARCH_QUERY = "aidl_search_query";
	private static final String AIDL_SEARCH_LAT = "aidl_search_lat";
	private static final String AIDL_SEARCH_LON = "aidl_search_lon";

	private static final String AIDL_ADD_CONTEXT_MENU_BUTTONS = "aidl_add_context_menu_buttons";
	private static final String AIDL_REMOVE_CONTEXT_MENU_BUTTONS = "aidl_remove_context_menu_buttons";

	private static final String AIDL_TAKE_PHOTO_NOTE = "aidl_take_photo_note";
	private static final String AIDL_START_VIDEO_RECORDING = "aidl_start_video_recording";
	private static final String AIDL_START_AUDIO_RECORDING = "aidl_start_audio_recording";
	private static final String AIDL_STOP_RECORDING = "aidl_stop_recording";

	private static final String AIDL_NAVIGATE = "aidl_navigate";
	private static final String AIDL_NAVIGATE_GPX = "aidl_navigate_gpx";
	private static final String AIDL_NAVIGATE_SEARCH = "aidl_navigate_search";
	private static final String AIDL_PAUSE_NAVIGATION = "pause_navigation";
	private static final String AIDL_RESUME_NAVIGATION = "resume_navigation";
	private static final String AIDL_STOP_NAVIGATION = "stop_navigation";
	private static final String AIDL_MUTE_NAVIGATION = "mute_navigation";
	private static final String AIDL_UNMUTE_NAVIGATION = "unmute_navigation";

	private static final String AIDL_SHOW_SQLITEDB_FILE = "aidl_show_sqlitedb_file";
	private static final String AIDL_HIDE_SQLITEDB_FILE = "aidl_hide_sqlitedb_file";
	private static final String AIDL_FILE_NAME = "aidl_file_name";

	private static final String AIDL_EXECUTE_QUICK_ACTION = "aidl_execute_quick_action";
	private static final String AIDL_QUICK_ACTION_NUMBER = "aidl_quick_action_number";
	private static final String AIDL_LOCK_STATE = "lock_state";

	private static final ApplicationMode DEFAULT_PROFILE = ApplicationMode.CAR;

	private static final ApplicationMode[] VALID_PROFILES = new ApplicationMode[] {
			ApplicationMode.CAR,
			ApplicationMode.BICYCLE,
			ApplicationMode.PEDESTRIAN
	};

	private static final int DEFAULT_ZOOM = 15;

	private OsmandApplication app;
	private Map<String, BroadcastReceiver> receivers = new TreeMap<>();
	private Map<String, ConnectedApp> connectedApps = new ConcurrentHashMap<>();
	private Map<String, AidlContextMenuButtonsWrapper> contextMenuButtonsParams = new ConcurrentHashMap<>();
	private Map<Long, VoiceRouter.VoiceMessageListener> voiceRouterMessageCallbacks = new ConcurrentHashMap<>();

	private MapActivity mapActivity;

	private boolean mapActivityActive = false;

	public OsmandAidlApi(OsmandApplication app) {
		this.app = app;
		loadConnectedApps();
	}

	public void onCreateMapActivity(MapActivity mapActivity) {
		mapActivityActive = true;
		registerRefreshMapReceiver(mapActivity);
		registerSetMapLocationReceiver(mapActivity);
		registerAddMapWidgetReceiver(mapActivity);
		registerAddContextMenuButtonsReceiver(mapActivity);
		registerRemoveMapWidgetReceiver(mapActivity);
		registerAddMapLayerReceiver(mapActivity);
		registerRemoveMapLayerReceiver(mapActivity);
		registerTakePhotoNoteReceiver(mapActivity);
		registerStartVideoRecordingReceiver(mapActivity);
		registerStartAudioRecordingReceiver(mapActivity);
		registerStopRecordingReceiver(mapActivity);
		registerNavigateReceiver(mapActivity);
		registerNavigateGpxReceiver(mapActivity);
		registerNavigateSearchReceiver(mapActivity);
		registerPauseNavigationReceiver(mapActivity);
		registerResumeNavigationReceiver(mapActivity);
		registerStopNavigationReceiver(mapActivity);
		registerMuteNavigationReceiver(mapActivity);
		registerUnmuteNavigationReceiver(mapActivity);
		registerShowSqliteDbFileReceiver(mapActivity);
		registerHideSqliteDbFileReceiver(mapActivity);
		registerExecuteQuickActionReceiver(mapActivity);
		registerLockStateReceiver(mapActivity);
		registerSetLocationReceiver(mapActivity);
		initOsmandTelegram();
		app.getAppCustomization().addListener(mapActivity);
		this.mapActivity = mapActivity;
	}

	public void onDestroyMapActivity(MapActivity mapActivity) {
		app.getAppCustomization().removeListener(mapActivity);
		this.mapActivity = null;
		mapActivityActive = false;
		for (BroadcastReceiver b : receivers.values()) {
			if (b == null) {
				continue;
			}
			try {
				mapActivity.unregisterReceiver(b);
			} catch (IllegalArgumentException e) {
				LOG.error(e.getMessage(), e);
			}
		}
		receivers = new TreeMap<>();
	}

	public boolean isUpdateAllowed() {
		return mapActivityActive;
	}

	AMapPointUpdateListener getAMapPointUpdateListener() {
		return mapActivity;
	}

	private void initOsmandTelegram() {
		String[] packages = new String[] {"net.osmand.telegram", "net.osmand.telegram.debug"};
		Intent intent = new Intent("net.osmand.telegram.InitApp");
		for (String pack : packages) {
			intent.setComponent(new ComponentName(pack, "net.osmand.telegram.InitAppBroadcastReceiver"));
			app.sendBroadcast(intent);
		}
	}

	private void registerRefreshMapReceiver(MapActivity mapActivity) {
		final WeakReference<MapActivity> mapActivityRef = new WeakReference<>(mapActivity);
		BroadcastReceiver refreshMapReceiver = new BroadcastReceiver() {
			@Override
			public void onReceive(Context context, Intent intent) {
				MapActivity mapActivity = mapActivityRef.get();
				if (mapActivity != null) {
					mapActivity.refreshMap();
				}
			}
		};
		registerReceiver(refreshMapReceiver, mapActivity, AIDL_REFRESH_MAP);
	}

	private void registerSetMapLocationReceiver(MapActivity mapActivity) {
		final WeakReference<MapActivity> mapActivityRef = new WeakReference<>(mapActivity);
		BroadcastReceiver setMapLocationReceiver = new BroadcastReceiver() {
			@Override
			public void onReceive(Context context, Intent intent) {
				MapActivity mapActivity = mapActivityRef.get();
				if (mapActivity != null) {
					double lat = intent.getDoubleExtra(AIDL_LATITUDE, Double.NaN);
					double lon = intent.getDoubleExtra(AIDL_LONGITUDE, Double.NaN);
					int zoom = intent.getIntExtra(AIDL_ZOOM, 0);
					boolean animated = intent.getBooleanExtra(AIDL_ANIMATED, false);
					float rotation = intent.getFloatExtra(AIDL_ROTATION, Float.NaN);
					if (!Double.isNaN(lat) && !Double.isNaN(lon)) {
						OsmandMapTileView mapView = mapActivity.getMapView();
						if (zoom == 0) {
							zoom = mapView.getZoom();
						} else {
							zoom = zoom > mapView.getMaxZoom() ? mapView.getMaxZoom() : zoom;
							zoom = zoom < mapView.getMinZoom() ? mapView.getMinZoom() : zoom;
						}
						if (!Float.isNaN(rotation)) {
							mapView.setRotate(rotation, false);
						}
						if (animated) {
							mapView.getAnimatedDraggingThread().startMoving(lat, lon, zoom, true);
						} else {
							mapView.setLatLon(lat, lon);
							mapView.setIntZoom(zoom);
						}
					}
					mapActivity.refreshMap();
				}
			}
		};
		registerReceiver(setMapLocationReceiver, mapActivity, AIDL_SET_MAP_LOCATION);
	}

	private void registerAddMapWidgetReceiver(MapActivity mapActivity) {
		final WeakReference<MapActivity> mapActivityRef = new WeakReference<>(mapActivity);
		BroadcastReceiver addMapWidgetReceiver = new BroadcastReceiver() {
			@Override
			public void onReceive(Context context, Intent intent) {
				MapActivity mapActivity = mapActivityRef.get();
				String widgetId = intent.getStringExtra(AIDL_OBJECT_ID);
				String packName = intent.getStringExtra(AIDL_PACKAGE_NAME);
				if (mapActivity != null && widgetId != null && packName != null) {
					ConnectedApp connectedApp = connectedApps.get(packName);
					if (connectedApp != null) {
						AidlMapWidgetWrapper widget = connectedApp.getWidgets().get(widgetId);
						MapInfoLayer layer = mapActivity.getMapLayers().getMapInfoLayer();
						if (widget != null && layer != null) {
							ApplicationMode.regWidgetVisibility(widget.getId(), (ApplicationMode[]) null);
							TextInfoWidget control = connectedApp.createWidgetControl(mapActivity, widgetId);
							connectedApp.getWidgetControls().put(widgetId, control);

							int iconId = AndroidUtils.getDrawableId(app, widget.getMenuIconName());
							int menuIconId = iconId != 0 ? iconId : ContextMenuItem.INVALID_ID;
							String widgetKey = "aidl_widget_" + widgetId;
							layer.registerSideWidget(control, menuIconId, widget.getMenuTitle(), widgetKey, false, widget.getOrder());
							layer.recreateControls();
						}
					}
				}
			}
		};
		registerReceiver(addMapWidgetReceiver, mapActivity, AIDL_ADD_MAP_WIDGET);
	}

	boolean setMapMargins(int left, int top, int right, int bottom, @Nullable List<String> appModeKeys) {
		app.getAppCustomization().setMapMargins(left, top, right, bottom, appModeKeys);
		app.getAppCustomization().updateMapMargins(mapActivity);
		return true;
	}

	private void registerAddContextMenuButtonsReceiver(MapActivity mapActivity) {
		final WeakReference<MapActivity> mapActivityRef = new WeakReference<>(mapActivity);
		BroadcastReceiver addContextMenuButtonsParamsReceiver = new BroadcastReceiver() {
			@Override
			public void onReceive(Context context, Intent intent) {
				MapActivity mapActivity = mapActivityRef.get();
				String ContextMenuButtonsParamsId = intent.getStringExtra(AIDL_OBJECT_ID);
				if (mapActivity != null && ContextMenuButtonsParamsId != null) {
					AidlContextMenuButtonsWrapper buttonsParams = contextMenuButtonsParams.get(ContextMenuButtonsParamsId);
					if (buttonsParams != null) {
						MapContextMenu mapContextMenu = mapActivity.getContextMenu();
						if (mapContextMenu.isVisible()) {
							mapContextMenu.updateData();
						}
					}
				}
			}
		};
		registerReceiver(addContextMenuButtonsParamsReceiver, mapActivity, AIDL_ADD_CONTEXT_MENU_BUTTONS);
	}

	private void registerReceiver(BroadcastReceiver rec, MapActivity ma, String filter) {
		receivers.put(filter, rec);
		ma.registerReceiver(rec, new IntentFilter(filter));
	}

	private void registerRemoveMapWidgetReceiver(MapActivity mapActivity) {
		final WeakReference<MapActivity> mapActivityRef = new WeakReference<>(mapActivity);
		BroadcastReceiver removeMapWidgetReceiver = new BroadcastReceiver() {
			@Override
			public void onReceive(Context context, Intent intent) {
				MapActivity mapActivity = mapActivityRef.get();
				String widgetId = intent.getStringExtra(AIDL_OBJECT_ID);
				String packName = intent.getStringExtra(AIDL_PACKAGE_NAME);
				if (mapActivity != null && widgetId != null && packName != null) {
					ConnectedApp connectedApp = connectedApps.get(packName);
					if (connectedApp != null) {
						MapInfoLayer layer = mapActivity.getMapLayers().getMapInfoLayer();
						TextInfoWidget widgetControl = connectedApp.getWidgetControls().get(widgetId);
						if (layer != null && widgetControl != null) {
							layer.removeSideWidget(widgetControl);
							connectedApp.getWidgetControls().remove(widgetId);
							layer.recreateControls();
						}
					}
				}
			}
		};
		registerReceiver(removeMapWidgetReceiver, mapActivity, AIDL_REMOVE_MAP_WIDGET);
	}

	public void registerWidgetControls(MapActivity mapActivity) {
		for (ConnectedApp connectedApp : connectedApps.values()) {
			connectedApp.registerWidgetControls(mapActivity);
		}
	}

	private void registerAddMapLayerReceiver(MapActivity mapActivity) {
		final WeakReference<MapActivity> mapActivityRef = new WeakReference<>(mapActivity);
		BroadcastReceiver addMapLayerReceiver = new BroadcastReceiver() {
			@Override
			public void onReceive(Context context, Intent intent) {
				MapActivity mapActivity = mapActivityRef.get();
				String layerId = intent.getStringExtra(AIDL_OBJECT_ID);
				String packName = intent.getStringExtra(AIDL_PACKAGE_NAME);
				if (mapActivity != null && layerId != null && packName != null) {
					ConnectedApp connectedApp = connectedApps.get(packName);
					if (connectedApp != null) {
						AidlMapLayerWrapper layer = connectedApp.getLayers().get(layerId);
						if (layer != null) {
							OsmandMapLayer mapLayer = connectedApp.getMapLayers().get(layerId);
							if (mapLayer != null) {
								mapActivity.getMapView().removeLayer(mapLayer);
							}
							mapLayer = new AidlMapLayer(mapActivity, layer, connectedApp.getPack());
							mapActivity.getMapView().addLayer(mapLayer, layer.getZOrder());
							connectedApp.getMapLayers().put(layerId, mapLayer);
						}
					}
				}
			}
		};
		registerReceiver(addMapLayerReceiver, mapActivity, AIDL_ADD_MAP_LAYER);
	}

	private void registerRemoveMapLayerReceiver(MapActivity mapActivity) {
		final WeakReference<MapActivity> mapActivityRef = new WeakReference<>(mapActivity);
		BroadcastReceiver removeMapLayerReceiver = new BroadcastReceiver() {
			@Override
			public void onReceive(Context context, Intent intent) {
				MapActivity mapActivity = mapActivityRef.get();
				String layerId = intent.getStringExtra(AIDL_OBJECT_ID);
				String packName = intent.getStringExtra(AIDL_PACKAGE_NAME);
				if (mapActivity != null && layerId != null && packName != null) {
					ConnectedApp connectedApp = connectedApps.get(packName);
					if (connectedApp != null) {
						OsmandMapLayer mapLayer = connectedApp.getMapLayers().remove(layerId);
						if (mapLayer != null) {
							mapActivity.getMapView().removeLayer(mapLayer);
							mapActivity.refreshMap();
						}
					}
				}
			}
		};
		registerReceiver(removeMapLayerReceiver, mapActivity, AIDL_REMOVE_MAP_LAYER);
	}

	private void registerTakePhotoNoteReceiver(MapActivity mapActivity) {
		final WeakReference<MapActivity> mapActivityRef = new WeakReference<>(mapActivity);
		BroadcastReceiver takePhotoNoteReceiver = new BroadcastReceiver() {
			@Override
			public void onReceive(Context context, Intent intent) {
				MapActivity mapActivity = mapActivityRef.get();
				final AudioVideoNotesPlugin plugin = OsmandPlugin.getEnabledPlugin(AudioVideoNotesPlugin.class);
				if (mapActivity != null && plugin != null) {
					double lat = intent.getDoubleExtra(AIDL_LATITUDE, Double.NaN);
					double lon = intent.getDoubleExtra(AIDL_LONGITUDE, Double.NaN);
					plugin.takePhoto(lat, lon, mapActivity, false, true);
				}
			}
		};
		registerReceiver(takePhotoNoteReceiver, mapActivity, AIDL_TAKE_PHOTO_NOTE);
	}

	private void registerStartVideoRecordingReceiver(MapActivity mapActivity) {
		final WeakReference<MapActivity> mapActivityRef = new WeakReference<>(mapActivity);
		BroadcastReceiver startVideoRecordingReceiver = new BroadcastReceiver() {
			@Override
			public void onReceive(Context context, Intent intent) {
				MapActivity mapActivity = mapActivityRef.get();
				final AudioVideoNotesPlugin plugin = OsmandPlugin.getEnabledPlugin(AudioVideoNotesPlugin.class);
				if (mapActivity != null && plugin != null) {
					double lat = intent.getDoubleExtra(AIDL_LATITUDE, Double.NaN);
					double lon = intent.getDoubleExtra(AIDL_LONGITUDE, Double.NaN);
					plugin.recordVideo(lat, lon, mapActivity, true);
				}
			}
		};
		registerReceiver(startVideoRecordingReceiver, mapActivity, AIDL_START_VIDEO_RECORDING);
	}

	private void registerStartAudioRecordingReceiver(MapActivity mapActivity) {
		final WeakReference<MapActivity> mapActivityRef = new WeakReference<>(mapActivity);
		BroadcastReceiver startAudioRecordingReceiver = new BroadcastReceiver() {
			@Override
			public void onReceive(Context context, Intent intent) {
				MapActivity mapActivity = mapActivityRef.get();
				final AudioVideoNotesPlugin plugin = OsmandPlugin.getEnabledPlugin(AudioVideoNotesPlugin.class);
				if (mapActivity != null && plugin != null) {
					double lat = intent.getDoubleExtra(AIDL_LATITUDE, Double.NaN);
					double lon = intent.getDoubleExtra(AIDL_LONGITUDE, Double.NaN);
					plugin.recordAudio(lat, lon, mapActivity);
				}
			}
		};
		registerReceiver(startAudioRecordingReceiver, mapActivity, AIDL_START_AUDIO_RECORDING);
	}

	private void registerStopRecordingReceiver(MapActivity mapActivity) {
		final WeakReference<MapActivity> mapActivityRef = new WeakReference<>(mapActivity);
		BroadcastReceiver stopRecordingReceiver = new BroadcastReceiver() {
			@Override
			public void onReceive(Context context, Intent intent) {
				MapActivity mapActivity = mapActivityRef.get();
				final AudioVideoNotesPlugin plugin = OsmandPlugin.getEnabledPlugin(AudioVideoNotesPlugin.class);
				if (mapActivity != null && plugin != null) {
					plugin.stopRecording(mapActivity, false);
				}
			}
		};
		registerReceiver(stopRecordingReceiver, mapActivity, AIDL_STOP_RECORDING);
	}

	private void registerNavigateReceiver(MapActivity mapActivity) {
		final WeakReference<MapActivity> mapActivityRef = new WeakReference<>(mapActivity);
		BroadcastReceiver navigateReceiver = new BroadcastReceiver() {
			@Override
			public void onReceive(Context context, Intent intent) {
				String profileStr = intent.getStringExtra(AIDL_PROFILE);
				final ApplicationMode profile = ApplicationMode.valueOfStringKey(profileStr, DEFAULT_PROFILE);
				boolean validProfile = false;
				for (ApplicationMode mode : VALID_PROFILES) {
					if (mode == profile) {
						validProfile = true;
						break;
					}
				}
				MapActivity mapActivity = mapActivityRef.get();
				if (mapActivity != null && validProfile) {
					String startName = intent.getStringExtra(AIDL_START_NAME);
					if (Algorithms.isEmpty(startName)) {
						startName = "";
					}
					String destName = intent.getStringExtra(AIDL_DEST_NAME);
					if (Algorithms.isEmpty(destName)) {
						destName = "";
					}

					final LatLon start;
					final PointDescription startDesc;
					double startLat = intent.getDoubleExtra(AIDL_START_LAT, 0);
					double startLon = intent.getDoubleExtra(AIDL_START_LON, 0);
					if (startLat != 0 && startLon != 0) {
						start = new LatLon(startLat, startLon);
						startDesc = new PointDescription(PointDescription.POINT_TYPE_LOCATION, startName);
					} else {
						start = null;
						startDesc = null;
					}

					double destLat = intent.getDoubleExtra(AIDL_DEST_LAT, 0);
					double destLon = intent.getDoubleExtra(AIDL_DEST_LON, 0);
					final LatLon dest = new LatLon(destLat, destLon);
					final PointDescription destDesc = new PointDescription(PointDescription.POINT_TYPE_LOCATION, destName);

					final RoutingHelper routingHelper = app.getRoutingHelper();
					boolean force = intent.getBooleanExtra(AIDL_FORCE, true);
					final boolean locationPermission = intent.getBooleanExtra(AIDL_LOCATION_PERMISSION, false);
					if (routingHelper.isFollowingMode() && !force) {
						mapActivity.getMapActions().stopNavigationActionConfirm(new DialogInterface.OnDismissListener() {

							@Override
							public void onDismiss(DialogInterface dialog) {
								MapActivity mapActivity = mapActivityRef.get();
								if (mapActivity != null && !routingHelper.isFollowingMode()) {
									ExternalApiHelper.startNavigation(mapActivity, start, startDesc, dest, destDesc, profile, locationPermission);
								}
							}
						});
					} else {
						ExternalApiHelper.startNavigation(mapActivity, start, startDesc, dest, destDesc, profile, locationPermission);
					}
				}
			}
		};
		registerReceiver(navigateReceiver, mapActivity, AIDL_NAVIGATE);
	}

	private void registerNavigateSearchReceiver(MapActivity mapActivity) {
		final WeakReference<MapActivity> mapActivityRef = new WeakReference<>(mapActivity);
		BroadcastReceiver navigateSearchReceiver = new BroadcastReceiver() {
			@Override
			public void onReceive(Context context, Intent intent) {
				String profileStr = intent.getStringExtra(AIDL_PROFILE);
				final ApplicationMode profile = ApplicationMode.valueOfStringKey(profileStr, DEFAULT_PROFILE);
				boolean validProfile = false;
				for (ApplicationMode mode : VALID_PROFILES) {
					if (mode == profile) {
						validProfile = true;
						break;
					}
				}
				MapActivity mapActivity = mapActivityRef.get();
				final String searchQuery = intent.getStringExtra(AIDL_SEARCH_QUERY);
				if (mapActivity != null && validProfile && !Algorithms.isEmpty(searchQuery)) {
					String startName = intent.getStringExtra(AIDL_START_NAME);
					if (Algorithms.isEmpty(startName)) {
						startName = "";
					}

					final LatLon start;
					final PointDescription startDesc;
					double startLat = intent.getDoubleExtra(AIDL_START_LAT, 0);
					double startLon = intent.getDoubleExtra(AIDL_START_LON, 0);
					if (startLat != 0 && startLon != 0) {
						start = new LatLon(startLat, startLon);
						startDesc = new PointDescription(PointDescription.POINT_TYPE_LOCATION, startName);
					} else {
						start = null;
						startDesc = null;
					}

					final LatLon searchLocation;
					double searchLat = intent.getDoubleExtra(AIDL_SEARCH_LAT, 0);
					double searchLon = intent.getDoubleExtra(AIDL_SEARCH_LON, 0);
					if (searchLat != 0 && searchLon != 0) {
						searchLocation = new LatLon(searchLat, searchLon);
					} else {
						searchLocation = null;
					}

					if (searchLocation != null) {
						final RoutingHelper routingHelper = app.getRoutingHelper();
						boolean force = intent.getBooleanExtra(AIDL_FORCE, true);
						final boolean locationPermission = intent.getBooleanExtra(AIDL_LOCATION_PERMISSION, false);
						if (routingHelper.isFollowingMode() && !force) {
							mapActivity.getMapActions().stopNavigationActionConfirm(new DialogInterface.OnDismissListener() {

								@Override
								public void onDismiss(DialogInterface dialog) {
									MapActivity mapActivity = mapActivityRef.get();
									if (mapActivity != null && !routingHelper.isFollowingMode()) {
										ExternalApiHelper.searchAndNavigate(mapActivity, searchLocation, start,
												startDesc, profile, searchQuery, false, locationPermission);
									}
								}
							});
						} else {
							ExternalApiHelper.searchAndNavigate(mapActivity, searchLocation, start,
									startDesc, profile, searchQuery, false, locationPermission);
						}
					}
				}
			}
		};
		registerReceiver(navigateSearchReceiver, mapActivity, AIDL_NAVIGATE_SEARCH);
	}

	private void registerNavigateGpxReceiver(MapActivity mapActivity) {
		final WeakReference<MapActivity> mapActivityRef = new WeakReference<>(mapActivity);
		BroadcastReceiver navigateGpxReceiver = new BroadcastReceiver() {
			@Override
			public void onReceive(Context context, Intent intent) {
				MapActivity mapActivity = mapActivityRef.get();
				if (mapActivity != null) {
					GPXFile gpx = loadGpxFileFromIntent(mapActivity, intent);
					if (gpx != null) {
						boolean force = intent.getBooleanExtra(AIDL_FORCE, false);
						boolean locationPermission = intent.getBooleanExtra(AIDL_LOCATION_PERMISSION, false);
						ExternalApiHelper.saveAndNavigateGpx(mapActivity, gpx, force, locationPermission);
					}
				}
			}

			private GPXFile loadGpxFileFromIntent(@NonNull MapActivity mapActivity, @NonNull Intent intent) {
				GPXFile gpx = null;
				String gpxStr = intent.getStringExtra(AIDL_DATA);
				if (!Algorithms.isEmpty(gpxStr)) {
					gpx = GPXUtilities.loadGPXFile(new ByteArrayInputStream(gpxStr.getBytes()));
				} else if (Build.VERSION.SDK_INT >= Build.VERSION_CODES.JELLY_BEAN) {
					Uri gpxUri = intent.getParcelableExtra(AIDL_URI);
					if (gpxUri != null) {
						ParcelFileDescriptor gpxParcelDescriptor = null;
						try {
							gpxParcelDescriptor = mapActivity.getContentResolver().openFileDescriptor(gpxUri, "r");
						} catch (FileNotFoundException e) {
							e.printStackTrace();
						}
						if (gpxParcelDescriptor != null) {
							FileDescriptor fileDescriptor = gpxParcelDescriptor.getFileDescriptor();
							gpx = GPXUtilities.loadGPXFile(new FileInputStream(fileDescriptor));
						}
					}
				}
				return gpx;
			}
		};
		registerReceiver(navigateGpxReceiver, mapActivity, AIDL_NAVIGATE_GPX);
	}

	private void registerPauseNavigationReceiver(MapActivity mapActivity) {
		final WeakReference<MapActivity> mapActivityRef = new WeakReference<>(mapActivity);
		BroadcastReceiver pauseNavigationReceiver = new BroadcastReceiver() {
			@Override
			public void onReceive(Context context, Intent intent) {
				MapActivity mapActivity = mapActivityRef.get();
				if (mapActivity != null) {
					RoutingHelper routingHelper = mapActivity.getRoutingHelper();
					if (routingHelper.isRouteCalculated() && !routingHelper.isRoutePlanningMode()) {
						routingHelper.setRoutePlanningMode(true);
						routingHelper.setFollowingMode(false);
						routingHelper.setPauseNavigation(true);
					}
				}
			}
		};
		registerReceiver(pauseNavigationReceiver, mapActivity, AIDL_PAUSE_NAVIGATION);
	}

	private void registerResumeNavigationReceiver(MapActivity mapActivity) {
		final WeakReference<MapActivity> mapActivityRef = new WeakReference<>(mapActivity);
		BroadcastReceiver resumeNavigationReceiver = new BroadcastReceiver() {
			@Override
			public void onReceive(Context context, Intent intent) {
				MapActivity mapActivity = mapActivityRef.get();
				if (mapActivity != null) {
					RoutingHelper routingHelper = mapActivity.getRoutingHelper();
					if (routingHelper.isRouteCalculated() && routingHelper.isRoutePlanningMode()) {
						routingHelper.setRoutePlanningMode(false);
						routingHelper.setFollowingMode(true);
					}
				}
			}
		};
		registerReceiver(resumeNavigationReceiver, mapActivity, AIDL_RESUME_NAVIGATION);
	}

	private void registerStopNavigationReceiver(MapActivity mapActivity) {
		final WeakReference<MapActivity> mapActivityRef = new WeakReference<>(mapActivity);
		BroadcastReceiver stopNavigationReceiver = new BroadcastReceiver() {
			@Override
			public void onReceive(Context context, Intent intent) {
				MapActivity mapActivity = mapActivityRef.get();
				if (mapActivity != null) {
					RoutingHelper routingHelper = mapActivity.getRoutingHelper();
					if (routingHelper.isPauseNavigation() || routingHelper.isFollowingMode()) {
						mapActivity.getMapLayers().getMapControlsLayer().stopNavigationWithoutConfirm();
					}
				}
			}
		};
		registerReceiver(stopNavigationReceiver, mapActivity, AIDL_STOP_NAVIGATION);
	}

	private void registerMuteNavigationReceiver(MapActivity mapActivity) {
		final WeakReference<MapActivity> mapActivityRef = new WeakReference<>(mapActivity);
		BroadcastReceiver muteNavigationReceiver = new BroadcastReceiver() {
			@Override
			public void onReceive(Context context, Intent intent) {
				MapActivity mapActivity = mapActivityRef.get();
				if (mapActivity != null) {
					mapActivity.getRoutingHelper().getVoiceRouter().setMute(true);
				}
			}
		};
		registerReceiver(muteNavigationReceiver, mapActivity, AIDL_MUTE_NAVIGATION);
	}

	private void registerUnmuteNavigationReceiver(MapActivity mapActivity) {
		final WeakReference<MapActivity> mapActivityRef = new WeakReference<>(mapActivity);
		BroadcastReceiver unmuteNavigationReceiver = new BroadcastReceiver() {
			@Override
			public void onReceive(Context context, Intent intent) {
				MapActivity mapActivity = mapActivityRef.get();
				if (mapActivity != null) {
					mapActivity.getRoutingHelper().getVoiceRouter().setMute(false);
				}
			}
		};
		registerReceiver(unmuteNavigationReceiver, mapActivity, AIDL_UNMUTE_NAVIGATION);
	}

	private void registerShowSqliteDbFileReceiver(MapActivity mapActivity) {
		final WeakReference<MapActivity> mapActivityRef = new WeakReference<>(mapActivity);
		BroadcastReceiver showSqliteDbFileReceiver = new BroadcastReceiver() {
			@Override
			public void onReceive(Context context, Intent intent) {
				OsmandSettings settings = app.getSettings();
				String fileName = intent.getStringExtra(AIDL_FILE_NAME);
				if (!Algorithms.isEmpty(fileName)) {
					settings.MAP_OVERLAY.set(fileName);
					settings.MAP_OVERLAY_PREVIOUS.set(fileName);
					MapActivity mapActivity = mapActivityRef.get();
					if (mapActivity != null) {
						OsmandRasterMapsPlugin plugin = OsmandPlugin.getEnabledPlugin(OsmandRasterMapsPlugin.class);
						if (plugin != null) {
							plugin.updateMapLayers(mapActivity.getMapView(), settings.MAP_OVERLAY, mapActivity.getMapLayers());
						}
					}
				}
			}
		};
		registerReceiver(showSqliteDbFileReceiver, mapActivity, AIDL_SHOW_SQLITEDB_FILE);
	}

	private void registerHideSqliteDbFileReceiver(MapActivity mapActivity) {
		final WeakReference<MapActivity> mapActivityRef = new WeakReference<>(mapActivity);
		BroadcastReceiver hideSqliteDbFileReceiver = new BroadcastReceiver() {
			@Override
			public void onReceive(Context context, Intent intent) {
				OsmandSettings settings = app.getSettings();
				String fileName = intent.getStringExtra(AIDL_FILE_NAME);
				if (!Algorithms.isEmpty(fileName) && fileName.equals(settings.MAP_OVERLAY.get())) {
					settings.MAP_OVERLAY.set(null);
					settings.MAP_OVERLAY_PREVIOUS.set(null);
					MapActivity mapActivity = mapActivityRef.get();
					if (mapActivity != null) {
						OsmandRasterMapsPlugin plugin = OsmandPlugin.getEnabledPlugin(OsmandRasterMapsPlugin.class);
						if (plugin != null) {
							plugin.updateMapLayers(mapActivity.getMapView(), settings.MAP_OVERLAY, mapActivity.getMapLayers());
						}
					}
				}
			}
		};
		registerReceiver(hideSqliteDbFileReceiver, mapActivity, AIDL_HIDE_SQLITEDB_FILE);
	}

	private void registerExecuteQuickActionReceiver(MapActivity mapActivity) {
		final WeakReference<MapActivity> mapActivityRef = new WeakReference<>(mapActivity);
		BroadcastReceiver executeQuickActionReceiver = new BroadcastReceiver() {
			@Override
			public void onReceive(Context context, Intent intent) {
				int actionNumber = intent.getIntExtra(AIDL_QUICK_ACTION_NUMBER, -1);
				MapActivity mapActivity = mapActivityRef.get();
				if (actionNumber != -1 && mapActivity != null) {
					List<QuickAction> actionsList = app.getQuickActionRegistry().getFilteredQuickActions();
					if (actionNumber < actionsList.size()) {
						QuickActionRegistry.produceAction(actionsList.get(actionNumber)).execute(mapActivity);
					}
				}
			}
		};
		registerReceiver(executeQuickActionReceiver, mapActivity, AIDL_EXECUTE_QUICK_ACTION);
	}

	private void registerLockStateReceiver(MapActivity mapActivity) {
		BroadcastReceiver lockStateReceiver = new BroadcastReceiver() {
			@Override
			public void onReceive(Context context, Intent intent) {
				LockHelper lockHelper = app.getLockHelper();
				boolean lock = intent.getBooleanExtra(AIDL_LOCK_STATE, false);
				if (lock) {
					lockHelper.lock();
				} else {
					lockHelper.unlock();
				}
			}
		};
		registerReceiver(lockStateReceiver, mapActivity, AIDL_LOCK_STATE);
	}

	private void registerSetLocationReceiver(MapActivity mapActivity) {
		BroadcastReceiver setLocationReceiver = new BroadcastReceiver() {
			@Override
			public void onReceive(Context context, Intent intent) {
				String packName = intent.getStringExtra(AIDL_PACKAGE_NAME);
				ALocation aLocation = intent.getParcelableExtra(AIDL_LOCATION);
				long timeToNotUseOtherGPS = intent.getLongExtra(AIDL_TIME_TO_NOT_USE_OTHER_GPS, 0);

				if (!Algorithms.isEmpty(packName) && aLocation != null
						&& !Double.isNaN(aLocation.getLatitude()) && !Double.isNaN(aLocation.getLongitude())) {
					Location location = new Location(packName);
					location.setLatitude(aLocation.getLatitude());
					location.setLongitude(aLocation.getLongitude());
					location.setTime(aLocation.getTime());
					if (aLocation.hasAltitude()) {
						location.setAltitude(aLocation.getAltitude());
					}
					if (aLocation.hasSpeed()) {
						location.setSpeed(aLocation.getSpeed());
					}
					if (aLocation.hasBearing()) {
						location.setBearing(aLocation.getBearing());
					}
					if (aLocation.hasAccuracy()) {
						location.setAccuracy(aLocation.getAccuracy());
					}
					if (aLocation.hasVerticalAccuracy()) {
						location.setVerticalAccuracy(aLocation.getVerticalAccuracy());
					}
					app.getLocationProvider().setCustomLocation(location, timeToNotUseOtherGPS);
				}
			}
		};
		registerReceiver(setLocationReceiver, mapActivity, AIDL_SET_LOCATION);
	}

	public void registerMapLayers(@NonNull MapActivity mapActivity) {
		for (ConnectedApp connectedApp : connectedApps.values()) {
			connectedApp.registerMapLayers(mapActivity);
		}
	}

	private void refreshMap() {
		Intent intent = new Intent();
		intent.setAction(AIDL_REFRESH_MAP);
		app.sendBroadcast(intent);
	}

	boolean reloadMap() {
		refreshMap();
		return true;
	}

	boolean addFavoriteGroup(String name, String colorTag, boolean visible) {
		FavouritesDbHelper favoritesHelper = app.getFavorites();
		List<FavouritesDbHelper.FavoriteGroup> groups = favoritesHelper.getFavoriteGroups();
		for (FavouritesDbHelper.FavoriteGroup g : groups) {
			if (g.getName().equals(name)) {
				return false;
			}
		}
		int color = 0;
		if (!Algorithms.isEmpty(colorTag)) {
			color = ColorDialogs.getColorByTag(colorTag);
		}
		favoritesHelper.addEmptyCategory(name, color, visible);
		return true;
	}

	boolean removeFavoriteGroup(String name) {
		FavouritesDbHelper favoritesHelper = app.getFavorites();
		List<FavouritesDbHelper.FavoriteGroup> groups = favoritesHelper.getFavoriteGroups();
		for (FavouritesDbHelper.FavoriteGroup g : groups) {
			if (g.getName().equals(name)) {
				favoritesHelper.deleteGroup(g);
				return true;
			}
		}
		return false;
	}

	boolean updateFavoriteGroup(String prevGroupName, String newGroupName, String colorTag, boolean visible) {
		FavouritesDbHelper favoritesHelper = app.getFavorites();
		List<FavouritesDbHelper.FavoriteGroup> groups = favoritesHelper.getFavoriteGroups();
		for (FavouritesDbHelper.FavoriteGroup g : groups) {
			if (g.getName().equals(prevGroupName)) {
				int color = 0;
				if (!Algorithms.isEmpty(colorTag)) {
					color = ColorDialogs.getColorByTag(colorTag);
				}
				favoritesHelper.editFavouriteGroup(g, newGroupName, color, visible);
				return true;
			}
		}
		return false;
	}

	boolean addFavorite(double latitude, double longitude, String name, String category, String description, String colorTag, boolean visible) {
		FavouritesDbHelper favoritesHelper = app.getFavorites();
		FavouritePoint point = new FavouritePoint(latitude, longitude, name, category);
		point.setDescription(description);
		int color = 0;
		if (!Algorithms.isEmpty(colorTag)) {
			color = ColorDialogs.getColorByTag(colorTag);
		}
		point.setColor(color);
		point.setVisible(visible);
		favoritesHelper.addFavourite(point);
		refreshMap();
		return true;
	}

	boolean removeFavorite(String name, String category, double latitude, double longitude) {
		FavouritesDbHelper favoritesHelper = app.getFavorites();
		List<FavouritePoint> favorites = favoritesHelper.getFavouritePoints();
		for (FavouritePoint f : favorites) {
			if (f.getName().equals(name) && f.getCategory().equals(category) &&
					f.getLatitude() == latitude && f.getLongitude() == longitude) {
				favoritesHelper.deleteFavourite(f);
				refreshMap();
				return true;
			}
		}
		return false;
	}

	boolean updateFavorite(String prevName, String prevCategory, double prevLat, double prevLon, String newName, String newCategory, String newDescription, String newAddress, double newLat, double newLon) {
		FavouritesDbHelper favoritesHelper = app.getFavorites();
		List<FavouritePoint> favorites = favoritesHelper.getFavouritePoints();
		for (FavouritePoint f : favorites) {
			if (f.getName().equals(prevName) && f.getCategory().equals(prevCategory) &&
					f.getLatitude() == prevLat && f.getLongitude() == prevLon) {
				if (newLat != f.getLatitude() || newLon != f.getLongitude()) {
					favoritesHelper.editFavourite(f, newLat, newLon);
				}
				if (!newName.equals(f.getName()) || !newDescription.equals(f.getDescription()) ||
						!newCategory.equals(f.getCategory()) || !newAddress.equals(f.getAddress())) {
					favoritesHelper.editFavouriteName(f, newName, newCategory, newDescription, newAddress);
				}
				refreshMap();
				return true;
			}
		}
		return false;
	}

	boolean addMapMarker(String name, double latitude, double longitude) {
		PointDescription pd = new PointDescription(
				PointDescription.POINT_TYPE_MAP_MARKER, name != null ? name : "");
		MapMarkersHelper markersHelper = app.getMapMarkersHelper();
		markersHelper.addMapMarker(new LatLon(latitude, longitude), pd);
		refreshMap();
		return true;
	}

	boolean removeMapMarker(String name, double latitude, double longitude, boolean ignoreCoordinates) {
		LatLon latLon = new LatLon(latitude, longitude);
		MapMarkersHelper markersHelper = app.getMapMarkersHelper();
		List<MapMarker> mapMarkers = markersHelper.getMapMarkers();
		for (MapMarker m : mapMarkers) {
			if (m.getOnlyName().equals(name)) {
				if (ignoreCoordinates || latLon.equals(new LatLon(m.getLatitude(), m.getLongitude()))) {
					markersHelper.moveMapMarkerToHistory(m);
					refreshMap();
					return true;
				}
			}
		}
		return false;
	}

	boolean removeAllActiveMapMarkers() {
		boolean refreshNeeded = false;
		MapMarkersHelper markersHelper = app.getMapMarkersHelper();
		List<MapMarker> mapMarkers = markersHelper.getMapMarkers();
		for (MapMarker m : mapMarkers) {
			markersHelper.moveMapMarkerToHistory(m);
			refreshNeeded = true;
		}
		if (refreshNeeded) {
			refreshMap();
		}
		return true;
	}


	boolean updateMapMarker(String prevName, LatLon prevLatLon, String newName, LatLon newLatLon, boolean ignoreCoordinates) {
		LatLon latLon = new LatLon(prevLatLon.getLatitude(), prevLatLon.getLongitude());
		LatLon latLonNew = new LatLon(newLatLon.getLatitude(), newLatLon.getLongitude());
		MapMarkersHelper markersHelper = app.getMapMarkersHelper();
		List<MapMarker> mapMarkers = markersHelper.getMapMarkers();
		for (MapMarker m : mapMarkers) {
			if (m.getOnlyName().equals(prevName)) {
				if (ignoreCoordinates || latLon.equals(new LatLon(m.getLatitude(), m.getLongitude()))) {
					PointDescription pd = new PointDescription(
							PointDescription.POINT_TYPE_MAP_MARKER, newName != null ? newName : "");
					MapMarker marker = new MapMarker(m.point, pd, m.colorIndex, m.selected, m.index);
					marker.id = m.id;
					marker.creationDate = m.creationDate;
					marker.visitedDate = m.visitedDate;
					markersHelper.moveMapMarker(marker, latLonNew);
					refreshMap();
					return true;
				}
			}
		}
		return false;
	}

	boolean addMapWidget(String packName, AidlMapWidgetWrapper widget) {
		if (widget != null) {
			ConnectedApp connectedApp = connectedApps.get(packName);
			if (connectedApp != null) {
				return connectedApp.addMapWidget(widget);
			}
		}
		return false;
	}

	boolean removeMapWidget(String packName, String widgetId) {
		if (!Algorithms.isEmpty(widgetId)) {
			ConnectedApp connectedApp = connectedApps.get(packName);
			if (connectedApp != null) {
				return connectedApp.removeMapWidget(widgetId);
			}
		}
		return false;
	}

	boolean updateMapWidget(String packName, AidlMapWidgetWrapper widget) {
		if (widget != null) {
			ConnectedApp connectedApp = connectedApps.get(packName);
			if (connectedApp != null) {
				return connectedApp.updateMapWidget(widget);
			}
		}
		return false;
	}

	boolean addMapLayer(String packName, AidlMapLayerWrapper layer) {
		if (layer != null) {
			ConnectedApp connectedApp = connectedApps.get(packName);
			if (connectedApp != null) {
				return connectedApp.addMapLayer(layer);
			}
		}
		return false;
	}

	boolean removeMapLayer(String packName, String layerId) {
		if (!Algorithms.isEmpty(layerId)) {
			ConnectedApp connectedApp = connectedApps.get(packName);
			if (connectedApp != null) {
				return connectedApp.removeMapLayer(layerId);
			}
		}
		return false;
	}

	boolean updateMapLayer(String packName, AidlMapLayerWrapper layer) {
		if (layer != null) {
			ConnectedApp connectedApp = connectedApps.get(packName);
			if (connectedApp != null) {
				return connectedApp.updateMapLayer(layer);
			}
		}
		return false;
	}

	boolean showMapPoint(String packName, String layerId, AidlMapPointWrapper point) {
		if (point != null) {
			ConnectedApp connectedApp = connectedApps.get(packName);
			if (connectedApp != null && !Algorithms.isEmpty(layerId)) {
				AidlMapLayerWrapper layer = connectedApp.getLayers().get(layerId);
				if (layer != null) {
					AidlMapPointWrapper p = layer.getPoint(point.getId());
					if (p != null) {
						point = p;
					}
				}
			}
			app.getSettings().setMapLocationToShow(
					point.getLocation().getLatitude(),
					point.getLocation().getLongitude(),
					DEFAULT_ZOOM,
					new PointDescription(PointDescription.POINT_TYPE_MARKER, point.getFullName()),
					false,
					point
			);
			MapActivity.launchMapActivityMoveToTop(app);

			return true;
		}
		return false;
	}

	boolean putMapPoint(String packName, String layerId, AidlMapPointWrapper point) {
		if (point != null) {
			ConnectedApp connectedApp = connectedApps.get(packName);
			if (connectedApp != null) {
				return connectedApp.putMapPoint(layerId, point);
			}
		}
		return false;
	}

	boolean updateMapPoint(String packName, String layerId, AidlMapPointWrapper point, boolean updateOpenedMenuAndMap) {
		if (point != null) {
			ConnectedApp connectedApp = connectedApps.get(packName);
			if (connectedApp != null) {
				return connectedApp.updateMapPoint(layerId, point, updateOpenedMenuAndMap);
			}
		}
		return false;
	}

	boolean removeMapPoint(String packName, String layerId, String pointId) {
		if (layerId != null && pointId != null) {
			ConnectedApp connectedApp = connectedApps.get(packName);
			if (connectedApp != null) {
				return connectedApp.removeMapPoint(layerId, pointId);
			}
		}
		return false;
	}

	@SuppressLint("StaticFieldLeak")
	private void finishGpxImport(boolean destinationExists, File destination, String color, boolean show) {
		final int col = GpxAppearanceAdapter.parseTrackColor(
				app.getRendererRegistry().getCurrentSelectedRenderer(), color);
		if (!destinationExists) {
			GpxDataItem gpxDataItem = new GpxDataItem(destination, col);
			gpxDataItem.setApiImported(true);
			app.getGpxDbHelper().add(gpxDataItem);
		} else {
			GpxDataItem item = app.getGpxDbHelper().getItem(destination);
			if (item != null) {
				app.getGpxDbHelper().updateColor(item, col);
			}
		}
		final GpxSelectionHelper helper = app.getSelectedGpxHelper();
		final SelectedGpxFile selectedGpx = helper.getSelectedFileByName(destination.getName());
		if (selectedGpx != null) {
			if (show) {
				new AsyncTask<File, Void, GPXFile>() {

					@Override
					protected GPXFile doInBackground(File... files) {
						return GPXUtilities.loadGPXFile(files[0]);
					}

					@Override
					protected void onPostExecute(GPXFile gpx) {
						if (gpx.error == null) {
							if (col != -1) {
								gpx.setColor(col);
							}
							selectedGpx.setGpxFile(gpx, app);
							refreshMap();
						}
					}

				}.executeOnExecutor(AsyncTask.THREAD_POOL_EXECUTOR, destination);
			} else {
				helper.selectGpxFile(selectedGpx.getGpxFile(), false, false);
				refreshMap();
			}
		} else if (show) {
			new AsyncTask<File, Void, GPXFile>() {

				@Override
				protected GPXFile doInBackground(File... files) {
					return GPXUtilities.loadGPXFile(files[0]);
				}

				@Override
				protected void onPostExecute(GPXFile gpx) {
					if (gpx.error == null) {
						helper.selectGpxFile(gpx, true, false);
						refreshMap();
					}
				}

			}.executeOnExecutor(AsyncTask.THREAD_POOL_EXECUTOR, destination);
		}
	}

	boolean importGpxFromFile(File source, String destinationPath, String color, boolean show) {
		if (source != null && !Algorithms.isEmpty(destinationPath)) {
			if (source.exists() && source.canRead()) {
				File destination = app.getAppPath(IndexConstants.GPX_INDEX_DIR + destinationPath);
				if (destination.getParentFile().canWrite()) {
					boolean destinationExists = destination.exists();
					if (!destinationExists) {
						Algorithms.createParentDirsForFile(destination);
					}
					try {
						Algorithms.fileCopy(source, destination);
						finishGpxImport(destinationExists, destination, color, show);
						return true;
					} catch (IOException e) {
						e.printStackTrace();
					}
				}
			}
		}
		return false;
	}

	boolean importGpxFromUri(Uri gpxUri, String destinationPath, String color, boolean show) {
		if (gpxUri != null && !Algorithms.isEmpty(destinationPath)) {
			File destination = app.getAppPath(IndexConstants.GPX_INDEX_DIR + destinationPath);
			ParcelFileDescriptor gpxParcelDescriptor;
			try {
				gpxParcelDescriptor = app.getContentResolver().openFileDescriptor(gpxUri, "r");
				if (gpxParcelDescriptor != null) {
					boolean destinationExists = destination.exists();
					if (!destinationExists) {
						Algorithms.createParentDirsForFile(destination);
					}
					FileDescriptor fileDescriptor = gpxParcelDescriptor.getFileDescriptor();
					InputStream is = new FileInputStream(fileDescriptor);
					FileOutputStream fout = new FileOutputStream(destination);
					try {
						Algorithms.streamCopy(is, fout);
						finishGpxImport(destinationExists, destination, color, show);
					} finally {
						try {
							is.close();
						} catch (IOException e) {
							e.printStackTrace();
						}
						try {
							fout.close();
						} catch (IOException e) {
							e.printStackTrace();
						}
					}
					return true;
				}
			} catch (IOException e) {
				e.printStackTrace();
			}
		}
		return false;
	}

	boolean importGpxFromData(String sourceRawData, String destinationPath, String color, boolean show) {
		if (!Algorithms.isEmpty(sourceRawData) && !Algorithms.isEmpty(destinationPath)) {
			File destination = app.getAppPath(IndexConstants.GPX_INDEX_DIR + destinationPath);
			try {
				InputStream is = new ByteArrayInputStream(sourceRawData.getBytes());
				FileOutputStream fout = new FileOutputStream(destination);
				boolean destinationExists = destination.exists();
				if (!destinationExists) {
					Algorithms.createParentDirsForFile(destination);
				}
				try {
					Algorithms.streamCopy(is, fout);
					finishGpxImport(destinationExists, destination, color, show);
				} finally {
					try {
						is.close();
					} catch (IOException e) {
						e.printStackTrace();
					}
					try {
						fout.close();
					} catch (IOException e) {
						e.printStackTrace();
					}
				}
				return true;
			} catch (IOException e) {
				e.printStackTrace();
			}
		}
		return false;
	}

	@SuppressLint("StaticFieldLeak")
	boolean showGpx(String fileName) {
		if (!Algorithms.isEmpty(fileName)) {
			File f = app.getAppPath(IndexConstants.GPX_INDEX_DIR + fileName);
			File fi = app.getAppPath(IndexConstants.GPX_IMPORT_DIR + fileName);
			AsyncTask<File, Void, GPXFile> asyncTask = new AsyncTask<File, Void, GPXFile>() {

				@Override
				protected GPXFile doInBackground(File... files) {
					return GPXUtilities.loadGPXFile(files[0]);
				}

				@Override
				protected void onPostExecute(GPXFile gpx) {
					if (gpx.error == null) {
						app.getSelectedGpxHelper().selectGpxFile(gpx, true, false);
						refreshMap();
					}
				}
			};

			if (f.exists()) {
				asyncTask.executeOnExecutor(AsyncTask.THREAD_POOL_EXECUTOR, f);
				return true;
			} else if (fi.exists()) {
				asyncTask.executeOnExecutor(AsyncTask.THREAD_POOL_EXECUTOR, fi);
				return true;
			}
		}
		return false;
	}

	boolean hideGpx(String fileName) {
		if (!Algorithms.isEmpty(fileName)) {
			SelectedGpxFile selectedGpxFile = app.getSelectedGpxHelper().getSelectedFileByName(fileName);
			if (selectedGpxFile != null) {
				app.getSelectedGpxHelper().selectGpxFile(selectedGpxFile.getGpxFile(), false, false);
				refreshMap();
				return true;
			}
		}
		return false;
	}

	boolean getActiveGpx(List<ASelectedGpxFile> files) {
		List<SelectedGpxFile> selectedGpxFiles = app.getSelectedGpxHelper().getSelectedGPXFiles();
		String gpxPath = app.getAppPath(IndexConstants.GPX_INDEX_DIR).getAbsolutePath();
		for (SelectedGpxFile selectedGpxFile : selectedGpxFiles) {
			GPXFile gpxFile = selectedGpxFile.getGpxFile();
			String path = gpxFile.path;
			if (!Algorithms.isEmpty(path)) {
				if (path.startsWith(gpxPath)) {
					path = path.substring(gpxPath.length() + 1);
				}
				long modifiedTime = gpxFile.modifiedTime;
				long fileSize = new File(gpxFile.path).length();
				files.add(new ASelectedGpxFile(path, modifiedTime, fileSize, createGpxFileDetails(selectedGpxFile.getTrackAnalysis(app))));
			}
		}
		return true;
	}

	boolean getActiveGpxV2(List<net.osmand.aidlapi.gpx.ASelectedGpxFile> files) {
		List<SelectedGpxFile> selectedGpxFiles = app.getSelectedGpxHelper().getSelectedGPXFiles();
		String gpxPath = app.getAppPath(IndexConstants.GPX_INDEX_DIR).getAbsolutePath();
		for (SelectedGpxFile selectedGpxFile : selectedGpxFiles) {
			GPXFile gpxFile = selectedGpxFile.getGpxFile();
			String path = gpxFile.path;
			if (!Algorithms.isEmpty(path)) {
				if (path.startsWith(gpxPath)) {
					path = path.substring(gpxPath.length() + 1);
				}
				long modifiedTime = gpxFile.modifiedTime;
				long fileSize = new File(gpxFile.path).length();
				files.add(new net.osmand.aidlapi.gpx.ASelectedGpxFile(path, modifiedTime, fileSize, createGpxFileDetailsV2(selectedGpxFile.getTrackAnalysis(app))));
			}
		}
		return true;
	}

	boolean getImportedGpxV2(List<net.osmand.aidlapi.gpx.AGpxFile> files) {
		List<GpxDataItem> gpxDataItems = app.getGpxDbHelper().getItems();
		for (GpxDataItem dataItem : gpxDataItems) {
			File file = dataItem.getFile();
			if (file.exists()) {
				String fileName = file.getName();
				boolean active = app.getSelectedGpxHelper().getSelectedFileByPath(file.getAbsolutePath()) != null;
				long modifiedTime = dataItem.getFileLastModifiedTime();
				long fileSize = file.length();
				int color = dataItem.getColor();
				String colorName = "";
				if (color != 0) {
					colorName = GpxAppearanceAdapter.parseTrackColorName(app.getRendererRegistry().getCurrentSelectedRenderer(), color);
				}
				net.osmand.aidlapi.gpx.AGpxFileDetails details = null;
				GPXTrackAnalysis analysis = dataItem.getAnalysis();
				if (analysis != null) {
					details = createGpxFileDetailsV2(analysis);
				}
				files.add(new net.osmand.aidlapi.gpx.AGpxFile(fileName, modifiedTime, fileSize, active, colorName, details));
			}
		}
		return true;
	}

	boolean getImportedGpx(List<AGpxFile> files) {
		List<GpxDataItem> gpxDataItems = app.getGpxDbHelper().getItems();
		for (GpxDataItem dataItem : gpxDataItems) {
			File file = dataItem.getFile();
			if (file.exists()) {
				String fileName = file.getName();
				boolean active = app.getSelectedGpxHelper().getSelectedFileByPath(file.getAbsolutePath()) != null;
				long modifiedTime = dataItem.getFileLastModifiedTime();
				long fileSize = file.length();
				AGpxFileDetails details = null;
				GPXTrackAnalysis analysis = dataItem.getAnalysis();
				if (analysis != null) {
					details = createGpxFileDetails(analysis);
				}
				files.add(new AGpxFile(fileName, modifiedTime, fileSize, active, details));
			}
		}
		return true;
	}

	String getGpxColor(String gpxFileName) {
		List<GpxDataItem> gpxDataItems = app.getGpxDbHelper().getItems();
		for (GpxDataItem dataItem : gpxDataItems) {
			File file = dataItem.getFile();
			if (file.exists()) {
				if (file.getName().equals(gpxFileName)) {
					int color = dataItem.getColor();
					if (color != 0) {
						return GpxAppearanceAdapter.parseTrackColorName(app.getRendererRegistry().getCurrentSelectedRenderer(), color);
					}
				}
			}
		}
		return null;
	}

	boolean removeGpx(String fileName) {
		if (!Algorithms.isEmpty(fileName)) {
			final File f = app.getAppPath(IndexConstants.GPX_INDEX_DIR + fileName);
			if (f.exists()) {
				GpxDataItem item = app.getGpxDbHelper().getItem(f);
				if (item != null && item.isApiImported()) {
					Algorithms.removeAllFiles(f);
					app.getGpxDbHelper().remove(f);
					return true;
				}
			}
		}
		return false;
	}

	private boolean getSqliteDbFiles(List<ASqliteDbFile> fileNames, boolean activeOnly) {
		File tilesPath = app.getAppPath(IndexConstants.TILES_INDEX_DIR);
		if (tilesPath.canRead()) {
			File[] files = tilesPath.listFiles();
			if (files != null) {
				String activeFile = app.getSettings().MAP_OVERLAY.get();
				for (File tileFile : files) {
					String fileName = tileFile.getName();
					String fileNameLC = fileName.toLowerCase();
					if (tileFile.isFile() && !fileNameLC.startsWith("hillshade") && fileNameLC.endsWith(SQLiteTileSource.EXT)) {
						boolean active = fileName.equals(activeFile);
						if (!activeOnly || active) {
							fileNames.add(new ASqliteDbFile(fileName, tileFile.lastModified(), tileFile.length(), active));
						}
					}
				}
			}
		}
		return true;
	}

	private boolean getSqliteDbFilesV2(List<net.osmand.aidlapi.tiles.ASqliteDbFile> fileNames, boolean activeOnly) {
		File tilesPath = app.getAppPath(IndexConstants.TILES_INDEX_DIR);
		if (tilesPath.canRead()) {
			File[] files = tilesPath.listFiles();
			if (files != null) {
				String activeFile = app.getSettings().MAP_OVERLAY.get();
				for (File tileFile : files) {
					String fileName = tileFile.getName();
					String fileNameLC = fileName.toLowerCase();
					if (tileFile.isFile() && !fileNameLC.startsWith("hillshade") && fileNameLC.endsWith(SQLiteTileSource.EXT)) {
						boolean active = fileName.equals(activeFile);
						if (!activeOnly || active) {
							fileNames.add(new net.osmand.aidlapi.tiles.ASqliteDbFile(fileName, tileFile.lastModified(), tileFile.length(), active));
						}
					}
				}
			}
		}
		return true;
	}

	boolean getSqliteDbFiles(List<ASqliteDbFile> fileNames) {
		return getSqliteDbFiles(fileNames, false);
	}

	boolean getActiveSqliteDbFiles(List<ASqliteDbFile> fileNames) {
		return getSqliteDbFiles(fileNames, true);
	}

	boolean getSqliteDbFilesV2(List<net.osmand.aidlapi.tiles.ASqliteDbFile> fileNames) {
		return getSqliteDbFilesV2(fileNames, false);
	}

	boolean getActiveSqliteDbFilesV2(List<net.osmand.aidlapi.tiles.ASqliteDbFile> fileNames) {
		return getSqliteDbFilesV2(fileNames, true);
	}

	boolean showSqliteDbFile(String fileName) {
		if (!Algorithms.isEmpty(fileName)) {
			File tileFile = new File(app.getAppPath(IndexConstants.TILES_INDEX_DIR), fileName);
			String fileNameLC = fileName.toLowerCase();
			if (tileFile.isFile() && !fileNameLC.startsWith("hillshade") && fileNameLC.endsWith(SQLiteTileSource.EXT)) {
				OsmandSettings settings = app.getSettings();
				settings.MAP_OVERLAY.set(fileName);
				settings.MAP_OVERLAY_PREVIOUS.set(fileName);

				Intent intent = new Intent();
				intent.setAction(AIDL_SHOW_SQLITEDB_FILE);
				intent.putExtra(AIDL_FILE_NAME, fileName);
				app.sendBroadcast(intent);
			}
			return true;
		}
		return false;
	}

	boolean hideSqliteDbFile(String fileName) {
		if (!Algorithms.isEmpty(fileName)) {
			if (fileName.equals(app.getSettings().MAP_OVERLAY.get())) {
				OsmandSettings settings = app.getSettings();
				settings.MAP_OVERLAY.set(null);
				settings.MAP_OVERLAY_PREVIOUS.set(null);

				Intent intent = new Intent();
				intent.setAction(AIDL_HIDE_SQLITEDB_FILE);
				intent.putExtra(AIDL_FILE_NAME, fileName);
				app.sendBroadcast(intent);
				return true;
			}
		}
		return false;
	}

	boolean setMapLocation(double latitude, double longitude, int zoom, float rotation, boolean animated) {
		Intent intent = new Intent();
		intent.setAction(AIDL_SET_MAP_LOCATION);
		intent.putExtra(AIDL_LATITUDE, latitude);
		intent.putExtra(AIDL_LONGITUDE, longitude);
		intent.putExtra(AIDL_ZOOM, zoom);
		intent.putExtra(AIDL_ROTATION, rotation);
		intent.putExtra(AIDL_ANIMATED, animated);
		app.sendBroadcast(intent);
		return true;
	}

	boolean startGpxRecording() {
		final OsmandMonitoringPlugin plugin = OsmandPlugin.getEnabledPlugin(OsmandMonitoringPlugin.class);
		if (plugin != null) {
			plugin.startGPXMonitoring(null);
			plugin.updateControl();
			return true;
		}
		return false;
	}

	boolean stopGpxRecording() {
		final OsmandMonitoringPlugin plugin = OsmandPlugin.getEnabledPlugin(OsmandMonitoringPlugin.class);
		if (plugin != null) {
			plugin.stopRecording();
			plugin.updateControl();
			return true;
		}
		return false;
	}

	boolean takePhotoNote(double latitude, double longitude) {
		Intent intent = new Intent();
		intent.setAction(AIDL_TAKE_PHOTO_NOTE);
		intent.putExtra(AIDL_LATITUDE, latitude);
		intent.putExtra(AIDL_LONGITUDE, longitude);
		app.sendBroadcast(intent);
		return true;
	}

	boolean startVideoRecording(double latitude, double longitude) {
		Intent intent = new Intent();
		intent.setAction(AIDL_START_VIDEO_RECORDING);
		intent.putExtra(AIDL_LATITUDE, latitude);
		intent.putExtra(AIDL_LONGITUDE, longitude);
		app.sendBroadcast(intent);
		return true;
	}

	boolean startAudioRecording(double latitude, double longitude) {
		Intent intent = new Intent();
		intent.setAction(AIDL_START_AUDIO_RECORDING);
		intent.putExtra(AIDL_LATITUDE, latitude);
		intent.putExtra(AIDL_LONGITUDE, longitude);
		app.sendBroadcast(intent);
		return true;
	}

	boolean stopRecording() {
		Intent intent = new Intent();
		intent.setAction(AIDL_STOP_RECORDING);
		app.sendBroadcast(intent);
		return true;
	}

	boolean navigate(String startName, double startLat, double startLon,
					 String destName, double destLat, double destLon,
					 String profile, boolean force, boolean requestLocationPermission) {
		Intent intent = new Intent();
		intent.setAction(AIDL_NAVIGATE);
		intent.putExtra(AIDL_START_NAME, startName);
		intent.putExtra(AIDL_START_LAT, startLat);
		intent.putExtra(AIDL_START_LON, startLon);
		intent.putExtra(AIDL_DEST_NAME, destName);
		intent.putExtra(AIDL_DEST_LAT, destLat);
		intent.putExtra(AIDL_DEST_LON, destLon);
		intent.putExtra(AIDL_PROFILE, profile);
		intent.putExtra(AIDL_FORCE, force);
		intent.putExtra(AIDL_LOCATION_PERMISSION, requestLocationPermission);
		app.sendBroadcast(intent);
		return true;
	}

	boolean navigateSearch(String startName, double startLat, double startLon,
						   String searchQuery, double searchLat, double searchLon,
						   String profile, boolean force, boolean requestLocationPermission) {
		Intent intent = new Intent();
		intent.setAction(AIDL_NAVIGATE_SEARCH);
		intent.putExtra(AIDL_START_NAME, startName);
		intent.putExtra(AIDL_START_LAT, startLat);
		intent.putExtra(AIDL_START_LON, startLon);
		intent.putExtra(AIDL_SEARCH_QUERY, searchQuery);
		intent.putExtra(AIDL_SEARCH_LAT, searchLat);
		intent.putExtra(AIDL_SEARCH_LON, searchLon);
		intent.putExtra(AIDL_PROFILE, profile);
		intent.putExtra(AIDL_FORCE, force);
		intent.putExtra(AIDL_LOCATION_PERMISSION, requestLocationPermission);
		app.sendBroadcast(intent);
		return true;
	}

	boolean pauseNavigation() {
		Intent intent = new Intent();
		intent.setAction(AIDL_PAUSE_NAVIGATION);
		app.sendBroadcast(intent);
		return true;
	}

	boolean resumeNavigation() {
		Intent intent = new Intent();
		intent.setAction(AIDL_RESUME_NAVIGATION);
		app.sendBroadcast(intent);
		return true;
	}

	boolean stopNavigation() {
		Intent intent = new Intent();
		intent.setAction(AIDL_STOP_NAVIGATION);
		app.sendBroadcast(intent);
		return true;
	}

	boolean muteNavigation() {
		Intent intent = new Intent();
		intent.setAction(AIDL_MUTE_NAVIGATION);
		app.sendBroadcast(intent);
		return true;
	}

	boolean unmuteNavigation() {
		Intent intent = new Intent();
		intent.setAction(AIDL_UNMUTE_NAVIGATION);
		app.sendBroadcast(intent);
		return true;
	}

	boolean navigateGpx(String data, Uri uri, boolean force, boolean requestLocationPermission) {
		Intent intent = new Intent();
		intent.setAction(AIDL_NAVIGATE_GPX);
		intent.putExtra(AIDL_DATA, data);
		intent.putExtra(AIDL_URI, uri);
		intent.putExtra(AIDL_FORCE, force);
		intent.putExtra(AIDL_LOCATION_PERMISSION, requestLocationPermission);
		app.sendBroadcast(intent);
		return true;
	}

	boolean setLockState(boolean lock) {
		Intent intent = new Intent();
		intent.setAction(AIDL_LOCK_STATE);
		intent.putExtra(AIDL_LOCK_STATE, lock);
		app.sendBroadcast(intent);
		return true;
	}

	AppInfoParams getAppInfo() {
		ALatLon lastKnownLocation = null;
		Location location = app.getLocationProvider().getLastKnownLocation();
		if (location != null) {
			lastKnownLocation = new ALatLon(location.getLatitude(), location.getLongitude());
		}

		boolean mapVisible = false;
		ALatLon mapLocation = null;
		if (mapActivity != null) {
			LatLon mapLoc = mapActivity.getMapLocation();
			if (mapLoc != null) {
				mapLocation = new ALatLon(mapLoc.getLatitude(), mapLoc.getLongitude());
			}
			mapVisible = mapActivity.isMapVisible();
		}

		int leftTime = 0;
		long arrivalTime = 0;
		int leftDistance = 0;
		Bundle turnInfo = null;

		RoutingHelper routingHelper = app.getRoutingHelper();
		if (routingHelper.isRouteCalculated()) {
			leftTime = routingHelper.getLeftTime();
			arrivalTime = leftTime + System.currentTimeMillis() / 1000;
			leftDistance = routingHelper.getLeftDistance();

			NextDirectionInfo directionInfo = routingHelper.getNextRouteDirectionInfo(new NextDirectionInfo(), true);
			turnInfo = new Bundle();
			if (directionInfo.distanceTo > 0) {
				updateTurnInfo("next_", turnInfo, directionInfo);
				directionInfo = routingHelper.getNextRouteDirectionInfoAfter(directionInfo, new NextDirectionInfo(), true);
				if (directionInfo.distanceTo > 0) {
					updateTurnInfo("after_next", turnInfo, directionInfo);
				}
			}
			routingHelper.getNextRouteDirectionInfo(new NextDirectionInfo(), false);
			if (directionInfo.distanceTo > 0) {
				updateTurnInfo("no_speak_next_", turnInfo, directionInfo);
			}
		}
		return new AppInfoParams(lastKnownLocation, mapLocation, turnInfo, leftTime, leftDistance, arrivalTime, mapVisible);
	}

	private void updateTurnInfo(String prefix, Bundle bundle, NextDirectionInfo ni) {
		bundle.putInt(prefix + PARAM_NT_DISTANCE, ni.distanceTo);
		bundle.putInt(prefix + PARAM_NT_IMMINENT, ni.imminent);
		if (ni.directionInfo != null && ni.directionInfo.getTurnType() != null) {
			TurnType tt = ni.directionInfo.getTurnType();
			RouteDirectionInfo a = ni.directionInfo;
			bundle.putString(prefix + PARAM_NT_DIRECTION_NAME, RoutingHelperUtils.formatStreetName(a.getStreetName(), a.getRef(), a.getDestinationName(), ""));
			bundle.putString(prefix + PARAM_NT_DIRECTION_TURN, tt.toXmlString());
			bundle.putFloat(prefix + PARAM_NT_DIRECTION_ANGLE, tt.getTurnAngle());
			bundle.putBoolean(prefix + PARAM_NT_DIRECTION_POSSIBLY_LEFT, tt.isPossibleLeftTurn());
			bundle.putBoolean(prefix + PARAM_NT_DIRECTION_POSSIBLY_RIGHT, tt.isPossibleRightTurn());
			if (tt.getLanes() != null) {
				bundle.putString(prefix + PARAM_NT_DIRECTION_LANES, Arrays.toString(tt.getLanes()));
			}
		}
	}

	boolean search(final String searchQuery, final int searchType, final double latitude, final double longitude,
				   final int radiusLevel, final int totalLimit, final SearchCompleteCallback callback) {
		if (Algorithms.isEmpty(searchQuery) || latitude == 0 || longitude == 0 || callback == null) {
			return false;
		}
		if (app.isApplicationInitializing()) {
			app.getAppInitializer().addListener(new AppInitializer.AppInitializeListener() {
				@Override
				public void onProgress(AppInitializer init, AppInitializer.InitEvents event) {
				}

				@Override
				public void onFinish(AppInitializer init) {
					ExternalApiHelper.runSearch(app, searchQuery, searchType, latitude, longitude, radiusLevel, totalLimit, callback);
				}
			});
		} else {
			ExternalApiHelper.runSearch(app, searchQuery, searchType, latitude, longitude, radiusLevel, totalLimit, callback);
		}
		return true;
	}

	boolean registerForOsmandInitialization(final OsmandAppInitCallback callback) {
		if (app.isApplicationInitializing()) {
			app.getAppInitializer().addListener(new AppInitializeListener() {
				@Override
				public void onProgress(AppInitializer init, InitEvents event) {
				}

				@Override
				public void onFinish(AppInitializer init) {
					try {
						callback.onAppInitialized();
					} catch (Exception e) {
						e.printStackTrace();
					}
				}
			});
		} else {
			callback.onAppInitialized();
		}
		return true;
	}

	boolean setNavDrawerItems(String appPackage, List<OsmAndAppCustomization.NavDrawerItem> items) {
		return app.getAppCustomization().setNavDrawerItems(appPackage, items);
	}

	public void registerNavDrawerItems(final Activity activity, ContextMenuAdapter adapter) {
		app.getAppCustomization().registerNavDrawerItems(activity, adapter);
	}

	public ConnectedApp getConnectedApp(@NonNull String pack) {
		List<ConnectedApp> connectedApps = getConnectedApps();
		for (ConnectedApp connectedApp : connectedApps) {
			if (connectedApp.getPack().equals(pack)) {
				return connectedApp;
			}
		}
		return null;
	}

	public List<ConnectedApp> getConnectedApps() {
		List<ConnectedApp> res = new ArrayList<>(connectedApps.size());
		PackageManager pm = app.getPackageManager();
		for (ConnectedApp app : connectedApps.values()) {
			if (app.updateApplicationInfo(pm)) {
				res.add(app);
			}
		}
		Collections.sort(res);
		return res;
	}

	public boolean switchEnabled(@NonNull ConnectedApp connectedApp) {
		connectedApp.switchEnabled();
		return saveConnectedApps();
	}

	public boolean isAppEnabled(@NonNull String pack) {
		ConnectedApp connectedApp = connectedApps.get(pack);
		if (connectedApp == null) {
			connectedApp = new ConnectedApp(app, pack, true);
			connectedApps.put(pack, connectedApp);
			saveConnectedApps();
		}
		return connectedApp.isEnabled();
	}

	private boolean saveConnectedApps() {
		try {
			JSONArray array = new JSONArray();
			for (ConnectedApp connectedApp : connectedApps.values()) {
				JSONObject obj = new JSONObject();
				obj.put(ConnectedApp.ENABLED_KEY, connectedApp.isEnabled());
				obj.put(ConnectedApp.PACK_KEY, connectedApp.getPack());
				array.put(obj);
			}
			return app.getSettings().API_CONNECTED_APPS_JSON.set(array.toString());
		} catch (JSONException e) {
			e.printStackTrace();
		}
		return false;
	}

	public void loadConnectedApps() {
		try {
			connectedApps.clear();
			JSONArray array = new JSONArray(app.getSettings().API_CONNECTED_APPS_JSON.get());
			for (int i = 0; i < array.length(); i++) {
				JSONObject obj = array.getJSONObject(i);
				String pack = obj.optString(ConnectedApp.PACK_KEY, "");
				boolean enabled = obj.optBoolean(ConnectedApp.ENABLED_KEY, true);
				connectedApps.put(pack, new ConnectedApp(app, pack, enabled));
			}
		} catch (JSONException e) {
			e.printStackTrace();
		}
	}

	boolean setNavDrawerLogo(@Nullable String uri) {
		return app.getAppCustomization().setNavDrawerLogo(uri, null, null);
	}

	boolean setEnabledIds(Collection<String> ids) {
		app.getAppCustomization().setFeaturesEnabledIds(ids);
		return true;
	}

	boolean setDisabledIds(Collection<String> ids) {
		app.getAppCustomization().setFeaturesDisabledIds(ids);
		return true;
	}

	boolean setEnabledPatterns(Collection<String> patterns) {
		app.getAppCustomization().setFeaturesEnabledPatterns(patterns);
		return true;
	}

	boolean setDisabledPatterns(Collection<String> patterns) {
		app.getAppCustomization().setFeaturesDisabledPatterns(patterns);
		return true;
	}

	boolean regWidgetVisibility(@NonNull String widgetId, @Nullable List<String> appModeKeys) {
		app.getAppCustomization().regWidgetVisibility(widgetId, appModeKeys);
		return true;
	}

	boolean regWidgetAvailability(@NonNull String widgetId, @Nullable List<String> appModeKeys) {
		app.getAppCustomization().regWidgetAvailability(widgetId, appModeKeys);
		return true;
	}

	boolean customizeOsmandSettings(@NonNull String sharedPreferencesName, @Nullable Bundle bundle) {
		app.getAppCustomization().customizeOsmandSettings(sharedPreferencesName, bundle);
		return true;
	}

	boolean setNavDrawerLogoWithParams(
			String uri, @Nullable String packageName, @Nullable String intent) {
		return app.getAppCustomization().setNavDrawerLogoWithParams(uri, packageName, intent);
	}

	boolean setNavDrawerFooterWithParams(String uri, @Nullable String packageName, @Nullable String intent) {
		return app.getAppCustomization().setNavDrawerFooterParams(uri, packageName, intent);
	}

	boolean restoreOsmand() {
		return app.getAppCustomization().restoreOsmand();
	}

	boolean changePluginState(String pluginId, int newState) {
		return app.getAppCustomization().changePluginStatus(pluginId, newState);
	}

	private Map<Long, IRoutingDataUpdateListener> navUpdateCallbacks = new ConcurrentHashMap<>();

	void registerForNavigationUpdates(long id) {
		final NextDirectionInfo baseNdi = new NextDirectionInfo();
		IRoutingDataUpdateListener listener = new IRoutingDataUpdateListener() {
			@Override
			public void onRoutingDataUpdate() {
				if (aidlCallbackListener != null) {
					ADirectionInfo directionInfo = new ADirectionInfo(-1, -1, false);
					RoutingHelper rh = app.getRoutingHelper();
					if (rh.isDeviatedFromRoute()) {
						directionInfo.setTurnType(TurnType.OFFR);
						directionInfo.setDistanceTo((int) rh.getRouteDeviation());
					} else {
						NextDirectionInfo ndi = rh.getNextRouteDirectionInfo(baseNdi, true);
						if (ndi != null && ndi.distanceTo > 0 && ndi.directionInfo != null) {
							directionInfo.setDistanceTo(ndi.distanceTo);
							directionInfo.setTurnType(ndi.directionInfo.getTurnType().getValue());
						}
					}
					for (OsmandAidlService.AidlCallbackParams cb : aidlCallbackListener.getAidlCallbacks().values()) {
						if (!aidlCallbackListener.getAidlCallbacks().isEmpty() && (cb.getKey() & KEY_ON_NAV_DATA_UPDATE) > 0) {
							try {
								cb.getCallback().updateNavigationInfo(directionInfo);
							} catch (Exception e) {
								LOG.error(e.getMessage(), e);
							}
						}
					}
				}
				if (aidlCallbackListenerV2 != null) {
					net.osmand.aidlapi.navigation.ADirectionInfo directionInfo = new net.osmand.aidlapi.navigation.ADirectionInfo(-1, -1, false);
					RoutingHelper rh = app.getRoutingHelper();
					if (rh.isDeviatedFromRoute()) {
						directionInfo.setTurnType(TurnType.OFFR);
						directionInfo.setDistanceTo((int) rh.getRouteDeviation());
					} else {
						NextDirectionInfo ndi = rh.getNextRouteDirectionInfo(baseNdi, true);
						if (ndi != null && ndi.distanceTo > 0 && ndi.directionInfo != null) {
							directionInfo.setDistanceTo(ndi.distanceTo);
							directionInfo.setTurnType(ndi.directionInfo.getTurnType().getValue());
						}
					}
					for (OsmandAidlServiceV2.AidlCallbackParams cb : aidlCallbackListenerV2.getAidlCallbacks().values()) {
						if (!aidlCallbackListenerV2.getAidlCallbacks().isEmpty() && (cb.getKey() & KEY_ON_NAV_DATA_UPDATE) > 0) {
							try {
								cb.getCallback().updateNavigationInfo(directionInfo);
							} catch (Exception e) {
								LOG.error(e.getMessage(), e);
							}
						}
					}
				}
			}
		};
		navUpdateCallbacks.put(id, listener);
		app.getRoutingHelper().addRouteDataListener(listener);
	}

	public void unregisterFromUpdates(long id) {
		app.getRoutingHelper().removeRouteDataListener(navUpdateCallbacks.get(id));
		navUpdateCallbacks.remove(id);
	}

	public void registerForVoiceRouterMessages(long id) {
		VoiceRouter.VoiceMessageListener listener = new VoiceRouter.VoiceMessageListener() {
			@Override
			public void onVoiceMessage(List<String> cmds, List<String> played) {
				if (aidlCallbackListener != null) {
					for (OsmandAidlService.AidlCallbackParams cb : aidlCallbackListener.getAidlCallbacks().values()) {
						if (!aidlCallbackListener.getAidlCallbacks().isEmpty() && (cb.getKey() & KEY_ON_VOICE_MESSAGE) > 0) {
							try {
								cb.getCallback().onVoiceRouterNotify(new OnVoiceNavigationParams(cmds, played));
							} catch (Exception e) {
								LOG.error(e.getMessage(), e);
							}
						}
					}
				}
				if (aidlCallbackListenerV2 != null) {
					for (OsmandAidlServiceV2.AidlCallbackParams cb : aidlCallbackListenerV2.getAidlCallbacks().values()) {
						if (!aidlCallbackListenerV2.getAidlCallbacks().isEmpty() && (cb.getKey() & KEY_ON_VOICE_MESSAGE) > 0) {
							try {
								cb.getCallback().onVoiceRouterNotify(new net.osmand.aidlapi.navigation.OnVoiceNavigationParams(cmds, played));
							} catch (Exception e) {
								LOG.error(e.getMessage(), e);
							}
						}
					}
				}
			}
		};
		voiceRouterMessageCallbacks.put(id, listener);
		app.getRoutingHelper().getVoiceRouter().addVoiceMessageListener(listener);
	}

	public void unregisterFromVoiceRouterMessages(long id) {
		app.getRoutingHelper().getVoiceRouter().removeVoiceMessageListener(voiceRouterMessageCallbacks.get(id));
		voiceRouterMessageCallbacks.remove(id);
	}

	public Map<String, AidlContextMenuButtonsWrapper> getContextMenuButtonsParams() {
		return contextMenuButtonsParams;
	}

	boolean addContextMenuButtons(AidlContextMenuButtonsWrapper buttonsParams, long callbackId) {
		if (buttonsParams != null) {
			if (contextMenuButtonsParams.containsKey(buttonsParams.getId())) {
				updateContextMenuButtons(buttonsParams, callbackId);
			} else {
				addContextMenuButtonListener(buttonsParams, callbackId);
				contextMenuButtonsParams.put(buttonsParams.getId(), buttonsParams);
				Intent intent = new Intent();
				intent.setAction(AIDL_ADD_CONTEXT_MENU_BUTTONS);
				intent.putExtra(AIDL_OBJECT_ID, buttonsParams.getId());
				app.sendBroadcast(intent);
			}
			return true;
		} else {
			return false;
		}
	}

	boolean removeContextMenuButtons(String buttonsParamsId, long callbackId) {
		if (!Algorithms.isEmpty(buttonsParamsId) && contextMenuButtonsParams.containsKey(buttonsParamsId)) {
			contextMenuButtonsParams.remove(buttonsParamsId);
			contextMenuButtonsCallbacks.remove(callbackId);
			Intent intent = new Intent();
			intent.setAction(AIDL_REMOVE_CONTEXT_MENU_BUTTONS);
			intent.putExtra(AIDL_OBJECT_ID, buttonsParamsId);
			app.sendBroadcast(intent);
			return true;
		} else {
			return false;
		}
	}

	boolean updateContextMenuButtons(AidlContextMenuButtonsWrapper buttonsParams, long callbackId) {
		if (buttonsParams != null && contextMenuButtonsParams.containsKey(buttonsParams.getId())) {
			contextMenuButtonsParams.put(buttonsParams.getId(), buttonsParams);
			addContextMenuButtonListener(buttonsParams, callbackId);
			return true;
		} else {
			return false;
		}
	}

	boolean areOsmandSettingsCustomized(String sharedPreferencesName) {
		return app.getAppCustomization().areSettingsCustomizedForPreference(sharedPreferencesName);
	}

	private void addContextMenuButtonListener(AidlContextMenuButtonsWrapper buttonsParams, long callbackId) {
		IContextMenuButtonListener listener = new IContextMenuButtonListener() {

			@Override
			public void onContextMenuButtonClicked(int buttonId, String pointId, String layerId) {
				if (aidlCallbackListener != null) {
					for (OsmandAidlService.AidlCallbackParams cb : aidlCallbackListener.getAidlCallbacks().values()) {
						if (!aidlCallbackListener.getAidlCallbacks().isEmpty() && (cb.getKey() & KEY_ON_CONTEXT_MENU_BUTTONS_CLICK) > 0) {
							try {
								cb.getCallback().onContextMenuButtonClicked(buttonId, pointId, layerId);
							} catch (Exception e) {
								LOG.error(e.getMessage(), e);
							}
						}
					}
				}
				if (aidlCallbackListenerV2 != null) {
					for (OsmandAidlServiceV2.AidlCallbackParams cb : aidlCallbackListenerV2.getAidlCallbacks().values()) {
						if (!aidlCallbackListenerV2.getAidlCallbacks().isEmpty() && (cb.getKey() & KEY_ON_CONTEXT_MENU_BUTTONS_CLICK) > 0) {
							try {
								cb.getCallback().onContextMenuButtonClicked(buttonId, pointId, layerId);
							} catch (Exception e) {
								LOG.error(e.getMessage(), e);
							}
						}
					}
				}
			}
		};
		buttonsParams.setCallbackId(callbackId);
		contextMenuButtonsCallbacks.put(callbackId, listener);
	}

	private Map<Long, IContextMenuButtonListener> contextMenuButtonsCallbacks = new ConcurrentHashMap<>();

	public void contextMenuCallbackButtonClicked(long callbackId, int buttonId, String pointId, String layerId) {
		IContextMenuButtonListener contextMenuButtonListener = contextMenuButtonsCallbacks.get(callbackId);
		if (contextMenuButtonListener != null) {
			contextMenuButtonListener.onContextMenuButtonClicked(buttonId, pointId, layerId);
		}
	}

	boolean getBitmapForGpx(final Uri gpxUri, final float density, final int widthPixels,
							final int heightPixels, final int color, final GpxBitmapCreatedCallback callback) {
		if (gpxUri == null || callback == null) {
			return false;
		}
		final TrackBitmapDrawer.TrackBitmapDrawerListener drawerListener = new TrackBitmapDrawer.TrackBitmapDrawerListener() {
			@Override
			public void onTrackBitmapDrawing() {
			}

			@Override
			public void onTrackBitmapDrawn() {
			}

			@Override
			public boolean isTrackBitmapSelectionSupported() {
				return false;
			}

			@Override
			public void drawTrackBitmap(Bitmap bitmap) {
				callback.onGpxBitmapCreatedComplete(bitmap);
			}
		};

		if (app.isApplicationInitializing()) {
			app.getAppInitializer().addListener(new AppInitializer.AppInitializeListener() {
				@Override
				public void onProgress(AppInitializer init, AppInitializer.InitEvents event) {
				}

				@Override
				public void onFinish(AppInitializer init) {
					createGpxBitmapFromUri(gpxUri, density, widthPixels, heightPixels, color, drawerListener);
				}
			});
		} else {
			createGpxBitmapFromUri(gpxUri, density, widthPixels, heightPixels, color, drawerListener);
		}
		return true;
	}

	private void createGpxBitmapFromUri(final Uri gpxUri, final float density, final int widthPixels, final int heightPixels, final int color, final TrackBitmapDrawer.TrackBitmapDrawerListener drawerListener) {
		GpxAsyncLoaderTask gpxAsyncLoaderTask = new GpxAsyncLoaderTask(app, gpxUri, new CallbackWithObject<GPXFile>() {
			@Override
			public boolean processResult(GPXFile result) {
				TrackBitmapDrawer trackBitmapDrawer = new TrackBitmapDrawer(app, result, null, result.getRect(), density, widthPixels, heightPixels);
				trackBitmapDrawer.addListener(drawerListener);
				trackBitmapDrawer.setDrawEnabled(true);
				trackBitmapDrawer.setTrackColor(color);
				trackBitmapDrawer.initAndDraw();
				return false;
			}
		});
		gpxAsyncLoaderTask.executeOnExecutor(AsyncTask.THREAD_POOL_EXECUTOR);
	}

	private Map<String, FileCopyInfo> copyFilesCache = new ConcurrentHashMap<>();

	public boolean importProfile(final Uri profileUri, String latestChanges, int version) {
		if (profileUri != null) {
			Bundle bundle = new Bundle();
			bundle.putString(SettingsHelper.SETTINGS_LATEST_CHANGES_KEY, latestChanges);
			bundle.putInt(SettingsHelper.SETTINGS_VERSION_KEY, version);

			MapActivity.launchMapActivityMoveToTop(app, null, profileUri, bundle);
			return true;
		}
		return false;
	}

<<<<<<< HEAD
	public boolean importProfileV2(final Uri profileUri, ArrayList<String> settingsTypeKeys, boolean replace,
=======
	public boolean importProfileV2(final Uri profileUri, List<String> settingsTypeKeys, boolean replace,
>>>>>>> 6f32c8cf
								   boolean silent, String latestChanges, int version) {
		if (profileUri != null) {
			Bundle bundle = new Bundle();
			bundle.putStringArrayList(SettingsHelper.SETTINGS_TYPE_LIST_KEY, new ArrayList<>(settingsTypeKeys));
			bundle.putBoolean(REPLACE_KEY, replace);
			bundle.putBoolean(SILENT_IMPORT_KEY, silent);
			bundle.putString(SettingsHelper.SETTINGS_LATEST_CHANGES_KEY, latestChanges);
			bundle.putInt(SettingsHelper.SETTINGS_VERSION_KEY, version);

			MapActivity.launchMapActivityMoveToTop(app, null, profileUri, bundle);
			return true;
		}
		return false;
	}

	public void registerLayerContextMenu(ContextMenuAdapter adapter, MapActivity mapActivity) {
		for (ConnectedApp connectedApp : getConnectedApps()) {
			if (!connectedApp.getLayers().isEmpty()) {
				connectedApp.registerLayerContextMenu(adapter, mapActivity);
			}
		}
	}

	public boolean executeQuickAction(int actionNumber) {
		Intent intent = new Intent();
		intent.setAction(AIDL_EXECUTE_QUICK_ACTION);
		intent.putExtra(AIDL_QUICK_ACTION_NUMBER, actionNumber);
		app.sendBroadcast(intent);
		return true;
	}

	public boolean getQuickActionsInfo(List<QuickActionInfoParams> quickActions) {
		Gson gson = new Gson();
		Type type = new TypeToken<HashMap<String, String>>() {
		}.getType();

		List<QuickAction> actionsList = app.getQuickActionRegistry().getFilteredQuickActions();
		for (int i = 0; i < actionsList.size(); i++) {
			QuickAction action = actionsList.get(i);
			String name = action.getName(app);
			String actionType = action.getActionType().getStringId();
			String params = gson.toJson(action.getParams(), type);

			quickActions.add(new QuickActionInfoParams(i, name, actionType, params));
		}
		return true;
	}

	public boolean getQuickActionsInfoV2(List<net.osmand.aidlapi.quickaction.QuickActionInfoParams> quickActions) {
		Gson gson = new Gson();
		Type type = new TypeToken<HashMap<String, String>>() {
		}.getType();

		List<QuickAction> actionsList = app.getQuickActionRegistry().getFilteredQuickActions();
		for (int i = 0; i < actionsList.size(); i++) {
			QuickAction action = actionsList.get(i);
			String name = action.getName(app);
			String actionType = action.getActionType().getStringId();
			String params = gson.toJson(action.getParams(), type);

			quickActions.add(new net.osmand.aidlapi.quickaction.QuickActionInfoParams(i, name, actionType, params));
		}
		return true;
	}

	public boolean exportProfile(String appModeKey, List<String> settingsTypesKeys) {
		ApplicationMode appMode = ApplicationMode.valueOfStringKey(appModeKey, null);
		if (app != null && appMode != null) {
			List<ExportSettingsType> settingsTypes = new ArrayList<>();
			for (String key : settingsTypesKeys) {
				settingsTypes.add(ExportSettingsType.valueOf(key));
			}
			List<SettingsItem> settingsItems = new ArrayList<>();
			settingsItems.add(new ProfileSettingsItem(app, appMode));
			File exportDir = app.getSettings().getExternalStorageDirectory();
			String fileName = appMode.toHumanString();
			SettingsHelper settingsHelper = app.getSettingsHelper();
			settingsItems.addAll(settingsHelper.getFilteredSettingsItems(settingsTypes, false, true));
			settingsHelper.exportSettings(exportDir, fileName, null, settingsItems, true);
			return true;
		}
		return false;
	}

	public boolean isFragmentOpen() {
		return mapActivity.isFragmentVisible();
	}

	public boolean isMenuOpen() {
		return mapActivity.getContextMenu().isVisible();
	}

	public int getPluginVersion(String pluginName) {
		OsmandPlugin plugin = OsmandPlugin.getPlugin(pluginName);
		if (plugin instanceof CustomOsmandPlugin) {
			CustomOsmandPlugin customPlugin = (CustomOsmandPlugin) plugin;
			return customPlugin.getVersion();
		}
		return CANNOT_ACCESS_API_ERROR;
	}

	public boolean selectProfile(String appModeKey) {
		final ApplicationMode appMode = ApplicationMode.valueOfStringKey(appModeKey, null);
		if (appMode != null) {
			app.runInUIThread(new Runnable() {
				@Override
				public void run() {
					if (!ApplicationMode.values(app).contains(appMode)) {
						ApplicationMode.changeProfileAvailability(appMode, true, app);
					}
					app.getSettings().setApplicationMode(appMode);
				}
			});
			return true;
		}
		return false;
	}

	public boolean getProfiles(List<AProfile> profiles) {
		for (ApplicationMode mode : ApplicationMode.allPossibleValues()) {
			ApplicationModeBean bean = mode.toModeBean();
			AProfile aProfile = new AProfile(bean.stringKey, bean.userProfileName, bean.parent, bean.iconName,
					bean.iconColor.name(), bean.routingProfile, bean.routeService.name(), bean.locIcon.name(),
					bean.navIcon.name(), bean.order);

			profiles.add(aProfile);
		}
		return true;
	}

	public boolean getBlockedRoads(List<ABlockedRoad> blockedRoads) {
		Map<LatLon, AvoidRoadInfo> impassableRoads = app.getAvoidSpecificRoads().getImpassableRoads();
		for (AvoidRoadInfo info : impassableRoads.values()) {
			blockedRoads.add(new ABlockedRoad(info.id, info.latitude, info.longitude, info.direction, info.name, info.appModeKey));
		}
		return true;
	}

	public boolean addRoadBlock(ABlockedRoad road) {
		LatLon latLon = new LatLon(road.getLatitude(), road.getLongitude());
		app.getAvoidSpecificRoads().addImpassableRoad(null, latLon, false, false, road.getAppModeKey());
		return true;
	}

	public boolean removeRoadBlock(ABlockedRoad road) {
		app.getAvoidSpecificRoads().removeImpassableRoad(new LatLon(road.getLatitude(), road.getLongitude()));
		return true;
	}

	public boolean setLocation(String packName, ALocation location, long timeToNotUseOtherGPS) {
		Intent intent = new Intent();
		intent.setAction(AIDL_SET_LOCATION);
		intent.putExtra(AIDL_LOCATION, location);
		intent.putExtra(AIDL_PACKAGE_NAME, packName);
		intent.putExtra(AIDL_TIME_TO_NOT_USE_OTHER_GPS, timeToNotUseOtherGPS);
		app.sendBroadcast(intent);
		return true;
	}

	private static class FileCopyInfo {
		long startTime;
		long lastAccessTime;
		FileOutputStream fileOutputStream;

		FileCopyInfo(long startTime, long lastAccessTime, FileOutputStream fileOutputStream) {
			this.startTime = startTime;
			this.lastAccessTime = lastAccessTime;
			this.fileOutputStream = fileOutputStream;
		}
	}

	int copyFile(String fileName, byte[] filePartData, long startTime, boolean done) {
		if (Algorithms.isEmpty(fileName) || filePartData == null) {
			return COPY_FILE_PARAMS_ERROR;
		}
		if (filePartData.length > COPY_FILE_PART_SIZE_LIMIT) {
			return COPY_FILE_PART_SIZE_LIMIT_ERROR;
		}
		if (fileName.endsWith(IndexConstants.SQLITE_EXT)) {
			return copyFileImpl(fileName, filePartData, startTime, done, IndexConstants.TILES_INDEX_DIR);
		} else {
			return COPY_FILE_UNSUPPORTED_FILE_TYPE_ERROR;
		}
	}

	int copyFileV2(String destinationDir, String fileName, byte[] filePartData, long startTime, boolean done) {
		if (Algorithms.isEmpty(fileName) || filePartData == null) {
			return COPY_FILE_PARAMS_ERROR;
		}
		if (filePartData.length > COPY_FILE_PART_SIZE_LIMIT) {
			return COPY_FILE_PART_SIZE_LIMIT_ERROR;
		}
		int result = copyFileImpl(fileName, filePartData, startTime, done, destinationDir);
		if (done) {
			if (fileName.endsWith(IndexConstants.BINARY_MAP_INDEX_EXT) && IndexConstants.MAPS_PATH.equals(destinationDir)) {
				app.getResourceManager().reloadIndexes(IProgress.EMPTY_PROGRESS, new ArrayList<String>());
				app.getDownloadThread().updateLoadedFiles();
			} else if (fileName.endsWith(IndexConstants.GPX_FILE_EXT)) {
				if (destinationDir.startsWith(IndexConstants.GPX_INDEX_DIR)
						&& !FILE_TO_SAVE.equals(fileName)) {
					destinationDir = destinationDir.replaceFirst(IndexConstants.GPX_INDEX_DIR, "");
					showGpx(new File(destinationDir, fileName).getPath());
				} else if (destinationDir.isEmpty() && FILE_TO_SAVE.equals(fileName)) {
					app.getFavorites().loadFavorites();
				}
			}
		}
		return result;
	}

	private int copyFileImpl(String fileName, byte[] filePartData, long startTime, boolean done, String destinationDir) {
		File tempDir = FileUtils.getTempDir(app);
		File file = new File(tempDir, fileName);
		File destFile = app.getAppPath(new File(destinationDir, fileName).getPath());
		long currentTime = System.currentTimeMillis();
		try {
			FileCopyInfo info = copyFilesCache.get(fileName);
			if (info == null) {
				FileOutputStream fos = new FileOutputStream(file, true);
				copyFilesCache.put(fileName,
						new FileCopyInfo(startTime, currentTime, fos));
				if (done) {
					if (!finishFileCopy(filePartData, file, fos, fileName, destFile)) {
						return COPY_FILE_IO_ERROR;
					}
				} else {
					fos.write(filePartData);
				}
			} else {
				if (info.startTime != startTime) {
					if (currentTime - info.lastAccessTime < COPY_FILE_MAX_LOCK_TIME_MS) {
						return COPY_FILE_WRITE_LOCK_ERROR;
					} else {
						file.delete();
						copyFilesCache.remove(fileName);
						return copyFileImpl(fileName, filePartData, startTime, done, destinationDir);
					}
				}
				FileOutputStream fos = info.fileOutputStream;
				info.lastAccessTime = currentTime;
				if (done) {
					if (!finishFileCopy(filePartData, file, fos, fileName, destFile)) {
						return COPY_FILE_IO_ERROR;
					}
				} else {
					fos.write(filePartData);
				}
			}
		} catch (IOException e) {
			LOG.error(e.getMessage(), e);
			return COPY_FILE_IO_ERROR;
		}
		return OK_RESPONSE;
	}

	private boolean finishFileCopy(byte[] data, File file, FileOutputStream fos, String fileName, File destFile) throws IOException {
		boolean res = true;
		if (data.length > 0) {
			fos.write(data);
		}
		if (destFile.exists() && !destFile.delete()) {
			res = false;
		}
		if (res && !file.renameTo(destFile)) {
			file.delete();
			res = false;
		}
		copyFilesCache.remove(fileName);
		return res;
	}

	private static class GpxAsyncLoaderTask extends AsyncTask<Void, Void, GPXFile> {

		private final OsmandApplication app;
		private final CallbackWithObject<GPXFile> callback;
		private final Uri gpxUri;

		GpxAsyncLoaderTask(@NonNull OsmandApplication app, @NonNull Uri gpxUri, final CallbackWithObject<GPXFile> callback) {
			this.app = app;
			this.gpxUri = gpxUri;
			this.callback = callback;
		}

		@Override
		protected void onPostExecute(GPXFile gpxFile) {
			if (gpxFile.error == null && callback != null) {
				callback.processResult(gpxFile);
			}
		}

		@Override
		protected GPXFile doInBackground(Void... voids) {
			ParcelFileDescriptor gpxParcelDescriptor = null;
			try {
				gpxParcelDescriptor = app.getContentResolver().openFileDescriptor(gpxUri, "r");
			} catch (FileNotFoundException e) {
				e.printStackTrace();
			}
			if (gpxParcelDescriptor != null) {
				final FileDescriptor fileDescriptor = gpxParcelDescriptor.getFileDescriptor();
				return GPXUtilities.loadGPXFile(new FileInputStream(fileDescriptor));
			}
			return null;
		}
	}

	private static AGpxFileDetails createGpxFileDetails(@NonNull GPXTrackAnalysis a) {
		return new AGpxFileDetails(a.totalDistance, a.totalTracks, a.startTime, a.endTime,
				a.timeSpan, a.timeMoving, a.totalDistanceMoving, a.diffElevationUp, a.diffElevationDown,
				a.avgElevation, a.minElevation, a.maxElevation, a.minSpeed, a.maxSpeed, a.avgSpeed,
				a.points, a.wptPoints, a.wptCategoryNames);
	}

	private static net.osmand.aidlapi.gpx.AGpxFileDetails createGpxFileDetailsV2(@NonNull GPXTrackAnalysis a) {
		return new net.osmand.aidlapi.gpx.AGpxFileDetails(a.totalDistance, a.totalTracks, a.startTime, a.endTime,
				a.timeSpan, a.timeMoving, a.totalDistanceMoving, a.diffElevationUp, a.diffElevationDown,
				a.avgElevation, a.minElevation, a.maxElevation, a.minSpeed, a.maxSpeed, a.avgSpeed,
				a.points, a.wptPoints, a.wptCategoryNames);
	}

	private Map<Long, Set<Integer>> keyEventCallbacks = new ConcurrentHashMap<>();

	public boolean onKeyEvent(KeyEvent event) {
		if (aidlCallbackListenerV2 != null) {
			for (Map.Entry<Long, OsmandAidlServiceV2.AidlCallbackParams> entry : aidlCallbackListenerV2.getAidlCallbacks().entrySet()) {
				OsmandAidlServiceV2.AidlCallbackParams cb = entry.getValue();
				if ((cb.getKey() & KEY_ON_KEY_EVENT) > 0) {
					Set<Integer> keyEventsList = keyEventCallbacks.get(entry.getKey());
					//An empty list means all key are requested
					if (keyEventsList != null && (keyEventsList.isEmpty() || keyEventsList.contains(event.getKeyCode()))) {
						try {
							cb.getCallback().onKeyEvent(event);
							return true;
						} catch (Exception e) {
							LOG.error(e.getMessage(), e);
						}
					}
				}
			}
		}
		return false;
	}

	void registerForKeyEvents(long id, ArrayList<Integer> keyEventLst) {
		keyEventCallbacks.put(id, new HashSet<>(keyEventLst));
	}

	public void unregisterFromKeyEvents(long id) {
		keyEventCallbacks.remove(id);
	}

	public interface SearchCompleteCallback {
		void onSearchComplete(List<AidlSearchResultWrapper> resultSet);
	}

	public interface GpxBitmapCreatedCallback {
		void onGpxBitmapCreatedComplete(Bitmap bitmap);
	}

	public interface OsmandAppInitCallback {
		void onAppInitialized();
	}

	public interface AMapPointUpdateListener {
		void onAMapPointUpdated(AidlMapPointWrapper point, String layerId);
	}
}<|MERGE_RESOLUTION|>--- conflicted
+++ resolved
@@ -2296,11 +2296,7 @@
 		return false;
 	}
 
-<<<<<<< HEAD
-	public boolean importProfileV2(final Uri profileUri, ArrayList<String> settingsTypeKeys, boolean replace,
-=======
 	public boolean importProfileV2(final Uri profileUri, List<String> settingsTypeKeys, boolean replace,
->>>>>>> 6f32c8cf
 								   boolean silent, String latestChanges, int version) {
 		if (profileUri != null) {
 			Bundle bundle = new Bundle();
