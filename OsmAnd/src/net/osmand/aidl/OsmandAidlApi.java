--- conflicted
+++ resolved
@@ -156,12 +156,8 @@
 		this.app = app;
 	}
 
-<<<<<<< HEAD
-	public void onCreateMapActivity(final MapActivity mapActivity) {
+	public void onCreateMapActivity(MapActivity mapActivity) {
 		mapActivityActive = true;
-=======
-	public void onCreateMapActivity(MapActivity mapActivity) {
->>>>>>> 72f5be44
 		registerRefreshMapReceiver(mapActivity);
 		registerSetMapLocationReceiver(mapActivity);
 		registerAddMapWidgetReceiver(mapActivity);
@@ -182,12 +178,8 @@
 		registerUnmuteNavigationReceiver(mapActivity);
 	}
 
-<<<<<<< HEAD
-	public void onDestroyMapActivity(final MapActivity mapActivity) {
+	public void onDestroyMapActivity(MapActivity mapActivity) {
 		mapActivityActive = false;
-=======
-	public void onDestroyMapActivity(MapActivity mapActivity) {
->>>>>>> 72f5be44
 		for (BroadcastReceiver b : receivers.values()) {
 			if(b == null) {
 				continue;
@@ -200,17 +192,13 @@
 		}
 		receivers = new TreeMap<>();
 	}
-
-<<<<<<< HEAD
+	
 	public boolean isUpdateAllowed() {
 		return mapActivityActive;
 	}
-
-	private void registerRefreshMapReceiver(final MapActivity mapActivity) {
-=======
+	
 	private void registerRefreshMapReceiver(MapActivity mapActivity) {
 		final WeakReference<MapActivity> mapActivityRef = new WeakReference<>(mapActivity);
->>>>>>> 72f5be44
 		BroadcastReceiver refreshMapReceiver = new BroadcastReceiver() {
 			@Override
 			public void onReceive(Context context, Intent intent) {
