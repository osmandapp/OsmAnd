package net.osmand.aidl;

import net.osmand.aidl.map.ALatLon;
import net.osmand.aidl.map.SetMapLocationParams;

import net.osmand.aidl.favorite.group.AFavoriteGroup;
import net.osmand.aidl.favorite.group.AddFavoriteGroupParams;
import net.osmand.aidl.favorite.group.RemoveFavoriteGroupParams;
import net.osmand.aidl.favorite.group.UpdateFavoriteGroupParams;

import net.osmand.aidl.favorite.AFavorite;
import net.osmand.aidl.favorite.AddFavoriteParams;
import net.osmand.aidl.favorite.RemoveFavoriteParams;
import net.osmand.aidl.favorite.UpdateFavoriteParams;

import net.osmand.aidl.mapmarker.AMapMarker;
import net.osmand.aidl.mapmarker.AddMapMarkerParams;
import net.osmand.aidl.mapmarker.RemoveMapMarkerParams;
import net.osmand.aidl.mapmarker.UpdateMapMarkerParams;

import net.osmand.aidl.calculateroute.CalculateRouteParams;

import net.osmand.aidl.gpx.ImportGpxParams;
import net.osmand.aidl.gpx.ShowGpxParams;
import net.osmand.aidl.gpx.StartGpxRecordingParams;
import net.osmand.aidl.gpx.StopGpxRecordingParams;
import net.osmand.aidl.gpx.HideGpxParams;
import net.osmand.aidl.gpx.ASelectedGpxFile;

import net.osmand.aidl.mapwidget.AMapWidget;
import net.osmand.aidl.mapwidget.AddMapWidgetParams;
import net.osmand.aidl.mapwidget.RemoveMapWidgetParams;
import net.osmand.aidl.mapwidget.UpdateMapWidgetParams;

import net.osmand.aidl.maplayer.point.AMapPoint;
import net.osmand.aidl.maplayer.point.AddMapPointParams;
import net.osmand.aidl.maplayer.point.RemoveMapPointParams;
import net.osmand.aidl.maplayer.point.UpdateMapPointParams;
import net.osmand.aidl.maplayer.AMapLayer;
import net.osmand.aidl.maplayer.AddMapLayerParams;
import net.osmand.aidl.maplayer.RemoveMapLayerParams;
import net.osmand.aidl.maplayer.UpdateMapLayerParams;

import net.osmand.aidl.navigation.NavigateParams;
import net.osmand.aidl.navigation.NavigateGpxParams;

import net.osmand.aidl.note.TakePhotoNoteParams;
import net.osmand.aidl.note.StartVideoRecordingParams;
import net.osmand.aidl.note.StartAudioRecordingParams;
import net.osmand.aidl.note.StopRecordingParams;

import net.osmand.aidl.gpx.RemoveGpxParams;

import net.osmand.aidl.maplayer.point.ShowMapPointParams;

import net.osmand.aidl.navdrawer.SetNavDrawerItemsParams;
import net.osmand.aidl.navdrawer.NavDrawerFooterParams;
import net.osmand.aidl.navdrawer.NavDrawerHeaderParams;

import net.osmand.aidl.navigation.PauseNavigationParams;
import net.osmand.aidl.navigation.ResumeNavigationParams;
import net.osmand.aidl.navigation.StopNavigationParams;
import net.osmand.aidl.navigation.MuteNavigationParams;
import net.osmand.aidl.navigation.UnmuteNavigationParams;

import net.osmand.aidl.IOsmAndAidlCallback;

import net.osmand.aidl.search.SearchResult;
import net.osmand.aidl.search.SearchParams;
import net.osmand.aidl.navigation.NavigateSearchParams;

import net.osmand.aidl.customization.SetWidgetsParams;
import net.osmand.aidl.customization.OsmandSettingsParams;
import net.osmand.aidl.customization.OsmandSettingsInfoParams;
import net.osmand.aidl.customization.CustomizationInfoParams;

import net.osmand.aidl.gpx.AGpxFile;
import net.osmand.aidl.gpx.AGpxFileDetails;
import net.osmand.aidl.gpx.CreateGpxBitmapParams;

import net.osmand.aidl.tiles.ASqliteDbFile;

import net.osmand.aidl.plugins.PluginParams;
import net.osmand.aidl.copyfile.CopyFileParams;

import net.osmand.aidl.navigation.ANavigationUpdateParams;
import net.osmand.aidl.navigation.ANavigationVoiceRouterMessageParams;

import net.osmand.aidl.contextmenu.ContextMenuButtonsParams;
import net.osmand.aidl.contextmenu.UpdateContextMenuButtonsParams;
import net.osmand.aidl.contextmenu.RemoveContextMenuButtonsParams;


// NOTE: Add new methods at the end of file!!!

interface IOsmAndAidlInterface {

    /**
     * Add map marker at given location.
     *
     * @param lat (double) -  latitude.
     * @param lon (double) - longitude.
     * @param name (String)- name of marker.
     */
    boolean addMapMarker(in AddMapMarkerParams params);

    /**
     * Add map marker at given location.
     *
     * @param lat (double) -  latitude.
     * @param lon (double) - longitude.
     * @param name (String)- name of marker.
     */
    boolean removeMapMarker(in RemoveMapMarkerParams params);

    /**
     * Update map marker at given location with name.
     *
     * @param latPrev (double) - latitude (current marker).
     * @param lonPrev (double) - longitude (current marker).
     * @param namePrev (String) - name (current marker).
     * @param latNew (double) - latitude (new marker).
     * @param lonNew (double) - longitude (new marker).
     * @param nameNew (String) - name (new marker).
     */
    boolean updateMapMarker(in UpdateMapMarkerParams params);

    /**
     * Add map widget to the right side of the main screen.
     * Note: any specified icon should exist in OsmAnd app resources.
     *
     * @param id (String) - widget id.
     * @param menuIconName (String) - icon name (configure map menu).
     * @param menuTitle (String) - widget name (configure map menu).
     * @param lightIconName (String) - icon name for the light theme (widget).
     * @param darkIconName (String) - icon name for the dark theme (widget).
     * @param text (String) - main widget text.
     * @param description (String) - sub text, like "km/h".
     * @param order (int) - order position in the widgets list.
     * @param intentOnClick (String) - onClick intent. Called after click on widget as startActivity(Intent intent).
     */
    boolean addMapWidget(in AddMapWidgetParams params);

    /**
     * Remove map widget.
     *
     * @param (String) id - widget id.
     */
    boolean removeMapWidget(in RemoveMapWidgetParams params);

    /**
     * Update map widget.
     * Note: any specified icon should exist in OsmAnd app resources.
     *
     * @param id (String) - widget id.
     * @param menuIconName (String) - icon name (configure map menu).
     * @param menuTitle (String) - widget name (configure map menu).
     * @param lightIconName (String) - icon name for the light theme (widget).
     * @param darkIconName (String) - icon name for the dark theme (widget).
     * @param text (String) - main widget text.
     * @param description (String) - sub text, like "km/h".
     * @param order (int) - order position in the widgets list.
     * @param intentOnClick (String) - onClick intent. Called after click on widget as startActivity(Intent intent).
     */
    boolean updateMapWidget(in UpdateMapWidgetParams params);

   /**
    * Add point to user layer.
    *
    * @param layerId (String) - layer id. Note: layer should be added first.
    * @param pointId (String) - point id.
    * @param shortName (String) - short name (single char). Displayed on the map.
    * @param fullName (String) - full name. Displayed in the context menu on first row.
    * @param typeName (String) - type name. Displayed in context menu on second row.
    * @param color (int) - color of circle's background.
    * @param location (ALatLon) - location of the point.
    * @param details (List<String>)- list of details. Displayed under context menu.
    * @param params (Map<String, String>) - optional map of params for point.
    */
    boolean addMapPoint(in AddMapPointParams params);


    /**
     * Remove point.
     *
     * @param layerId (String) - layer id.
     * @param pointId (String) - point id.
     */
    boolean removeMapPoint(in RemoveMapPointParams params);

    /**
     * Update point.
     *
     * @param layerId (String) - layer id.
     * @param pointId (String) - point id.
     * @param shortName (String) - short name (single char). Displayed on the map.
     * @param fullName (String) - full name. Displayed in the context menu on first row.
     * @param typeName (String) - type name. Displayed in context menu on second row.
     * @param color (String) - color of circle's background.
     * @param location (ALatLon)- location of the point.
     * @param details (List<String>) - list of details. Displayed under context menu.
     * @param params (Map<String, String>) - optional map of params for point.
     */
    boolean updateMapPoint(in UpdateMapPointParams params);

    /**
     * Add user layer on the map.
     *
     * @param id (String) - layer id.
     * @param name (String) - layer name.
     * @param zOrder (float) - z-order position of layer. Default value is 5.5f
     * @param points Map<Sting, AMapPoint> - initial list of points. Nullable.
     * @param imagePoints (boolean) - use new style for points on map or not. Also default zoom bounds for new style can be edited.
     */
    boolean addMapLayer(in AddMapLayerParams params);

    /**
     * Remove user layer.
     *
     * @param id (String) - layer id.
     */
    boolean removeMapLayer(in RemoveMapLayerParams params);

    /**
     * Update user layer.
     *
     * @param id (String) - layer id.
     * @param name (String) - layer name.
     * @param zOrder (float) - z-order position of layer. Default value is 5.5f
     * @param points Map<Sting, AMapPoint> - list of points. Nullable.
     * @param imagePoints (boolean) - use new style for points on map or not. Also default zoom bounds for new style can be edited.
     */
    boolean updateMapLayer(in UpdateMapLayerParams params);

    /**
     * Import GPX file to OsmAnd (from URI or file).
     *
     * @param gpxUri (Uri) - URI created by FileProvider (preferable method).
     * @param file (File) - File which represents GPX track (not recomended, OsmAnd should have rights to access file location).
     * @param fileName (String) - Destination file name. May contain dirs.
     * @param color (String) - color of gpx. Can be one of: "red", "orange", "lightblue", "blue", "purple",
     *                    "translucent_red", "translucent_orange", "translucent_lightblue",
     *                    "translucent_blue", "translucent_purple"
     * @param show (boolean) - show track on the map after import
     */
    boolean importGpx(in ImportGpxParams params);

    /**
     * Show GPX file on map.
     *
     * @param fileName (String) - file name to show. Must be imported first.
     */
    boolean showGpx(in ShowGpxParams params);

    /**
     * Hide GPX file.
     *
     * @param fileName (String) - file name to hide.
     */
    boolean hideGpx(in HideGpxParams params);

    /**
     * Get list of active GPX files.
     *
     * @return list of active gpx files.
     */
    boolean getActiveGpx(out List<ASelectedGpxFile> files);

    /**
     * Set map view to current location.
     *
     * @param latitude (double) - latitude of new map center.
     * @param longitude (double) - longitude of new map center.
     * @param zoom (float) - map zoom level. Set 0 to keep zoom unchanged.
     * @param animated (boolean) - set true to animate changes.
     */
    boolean setMapLocation(in SetMapLocationParams params);


    boolean calculateRoute(in CalculateRouteParams params);

      /**
       * Refresh the map (UI)
       */
    boolean refreshMap();

      /**
       * Add favorite group with given params.
       *
       * @param name (String)    - group name.
       * @param color (String)  - group color. Can be one of: "red", "orange", "yellow",
       *                "lightgreen", "green", "lightblue", "blue", "purple", "pink", "brown".
       * @param visible (boolean) - group visibility.
       */
    boolean addFavoriteGroup(in AddFavoriteGroupParams params);

    	/**
    	 * Update favorite group with given params.
    	 *
    	 * @param namePrev (String) - group name (current).
    	 * @param colorPrev (String) - group color (current).
    	 * @param visiblePrev (boolean) - group visibility (current).
    	 * @param nameNew (String)  - group name (new).
    	 * @param colorNew (String)  - group color (new).
    	 * @param visibleNew (boolean) - group visibility (new).
    	 */
    boolean removeFavoriteGroup(in RemoveFavoriteGroupParams params);

    	/**
    	 * Remove favorite group with given name.
    	 *
    	 * @param name (String) - name of favorite group.
    	 */
    boolean updateFavoriteGroup(in UpdateFavoriteGroupParams params);

    	/**
    	 * Add favorite at given location with given params.
    	 *
    	 * @param lat (double) - latitude.
    	 * @param lon (double)  - longitude.
    	 * @param name (String)  - name of favorite item.
    	 * @param description (String)  - description of favorite item.
    	 * @param category (String)  - category of favorite item.
    	 * @param color (String)  - color of favorite item. Can be one of: "red", "orange", "yellow",
    	 *                    "lightgreen", "green", "lightblue", "blue", "purple", "pink", "brown".
    	 * @param visible (boolean) - should favorite item be visible after creation.
    	 */
    boolean addFavorite(in AddFavoriteParams params);

    	/**
    	 * Update favorite at given location with given params.
    	 *
    	 * @param latPrev (double)  - latitude (current favorite).
    	 * @param lonPrev (double) - longitude (current favorite).
    	 * @param namePrev (String) - name of favorite item (current favorite).
    	 * @param categoryPrev (String) - category of favorite item (current favorite).
    	 * @param latNew (double)  - latitude (new favorite).
    	 * @param lonNew (double)  - longitude (new favorite).
    	 * @param nameNew (String)  - name of favorite item (new favorite).
    	 * @param descriptionNew (String) - description of favorite item (new favorite).
    	 * @param categoryNew (String) - category of favorite item (new favorite). Use only to create a new category,
    	 *                       not to update an existing one. If you want to  update an existing category,
    	 *                       use the {@link #updateFavoriteGroup(String, String, boolean, String, String, boolean)} method.
    	 * @param colorNew (String) - color of new category. Can be one of: "red", "orange", "yellow",
    	 *                       "lightgreen", "green", "lightblue", "blue", "purple", "pink", "brown".
    	 * @param visibleNew (boolean) - should new category be visible after creation.
    	 */
    boolean removeFavorite(in RemoveFavoriteParams params);

      /**
       * Remove favorite at given location with given params.
       *
       * @param lat (double)  - latitude.
       * @param lon (double) - longitude.
       * @param name (String) - name of favorite item.
       * @param category (String) - category of favorite item.
       */
    boolean updateFavorite(in UpdateFavoriteParams params);

    /**
     * Start gpx recording.
     */
    boolean startGpxRecording(in StartGpxRecordingParams params);

    /**
     * Stop gpx recording.
     */
    boolean stopGpxRecording(in StopGpxRecordingParams params);

    /**
     * Take photo note.
     *
     * @param lat (double) - latutude of photo note.
     * @param lon (double) - longitude of photo note.
     */
    boolean takePhotoNote(in TakePhotoNoteParams params);

    /**
     * Start video note recording.
     *
     * @param lat (double) - latutude of video note point.
     * @param lon (double) - longitude of video note point.
     */
    boolean startVideoRecording(in StartVideoRecordingParams params);

    /**
     * Start audio note recording.
     *
     * @param lat (double) - latutude of audio note point.
     * @param lon (double) - longitude of audio note point.
     */
    boolean startAudioRecording(in StartAudioRecordingParams params);

    /**
     * Stop Audio/Video recording.
     */
    boolean stopRecording(in StopRecordingParams params);

    /**
     * Start navigation.
     *
     * @param startName (String) - name of the start point as it displays in OsmAnd's UI. Nullable.
     * @param startLat (double) - latitude of the start point. If 0 - current location is used.
     * @param startLon (double) - longitude of the start point. If 0 - current location is used.
     * @param destName (String) - name of the start point as it displays in OsmAnd's UI.
     * @param destLat (double) - latitude of a destination point.
     * @param destLon (double) - longitude of a destination point.
     * @param profile (String)  - One of: "default", "car", "bicycle", "pedestrian", "aircraft", "boat", "hiking", "motorcycle", "truck". Nullable (default).
     * @param force (boolean) - ask to stop current navigation if any. False - ask. True - don't ask.
     */
    boolean navigate(in NavigateParams params);

    /**
     * Start navigation using gpx file. User need to grant Uri permission to OsmAnd.
     *
     * @param gpxUri (Uri) - URI created by FileProvider.
     * @param force (boolean) - ask to stop current navigation if any. False - ask. True - don't ask.
     */
    boolean navigateGpx(in NavigateGpxParams params);

    /**
     * Remove GPX file.
     *
     * @param fileName (String) - file name to remove;
     */
    boolean removeGpx(in RemoveGpxParams params);


    /**
     * Show AMapPoint on map in OsmAnd.
     *
     * @param layerId (String) - layer id. Note: layer should be added first.
     * @param pointId (String) - point id.
     * @param shortName (String) - short name (single char). Displayed on the map.
     * @param fullName (String) - full name. Displayed in the context menu on first row.
     * @param typeName (String) - type name. Displayed in context menu on second row.
     * @param color (int) - color of circle's background.
     * @param location (ALatLon) - location of the point.
     * @param details List<String> - list of details. Displayed under context menu.
     * @param params Map<String, String> - optional map of params for point.
     */
    boolean showMapPoint(in ShowMapPointParams params);

    /**
     * Method for adding up to 3 items to the OsmAnd navigation drawer.
     *
     * @param appPackage - current application package.
     * @param names - list of names for items.
     * @param uris - list of uris for intents.
     * @param iconNames - list of icon names for items.
     * @param flags - list of flags for intents. Use -1 if no flags needed.
     */
    boolean setNavDrawerItems(in SetNavDrawerItemsParams params);

    /**
     * Put navigation on pause.
     */
    boolean pauseNavigation(in PauseNavigationParams params);

    /**
     * Resume navigation if it was paused before.
     */
    boolean resumeNavigation(in ResumeNavigationParams params);

    /**
     * Stop navigation. Removes target / intermediate points and route path from the map.
     */
    boolean stopNavigation(in StopNavigationParams params);


    /**
     * Mute voice guidance. Stays muted until unmute manually or via the api.
     */
    boolean muteNavigation(in MuteNavigationParams params);

    /**
     * Unmute voice guidance.
     */
    boolean unmuteNavigation(in UnmuteNavigationParams params);

    /**
     * Run search for POI / Address.
     *
     * @param searchQuery (String) - search query string.
     * @param searchType (int) - type of search. Values:
     *                   SearchParams.SEARCH_TYPE_ALL - all kind of search
     *                   SearchParams.SEARCH_TYPE_POI - POIs only
     *                   SearchParams.SEARCH_TYPE_ADDRESS - addresses only
     *
     * @param latitude (double) - latitude of original search location.
     * @param longitude (double) - longitude of original search location.
     * @param radiusLevel (int) - value from 1 to 7. Default value = 1.
     * @param totalLimit (int) - limit of returned search result rows. Default value = -1 (unlimited).
     */
    boolean search(in SearchParams params, IOsmAndAidlCallback callback);

    /**
     * Do search and start navigation.
     *
     * @param startName (String) - name of the start point as it displays in OsmAnd's UI. Nullable.
     * @param startLat (double) - latitude of the start point. If 0 - current location is used.
     * @param startLon (double) - longitude of the start point. If 0 - current location is used.
     * @param searchQuery (String) - Text of a query for searching a destination point. Sent as URI parameter.
     * @param searchLat (double) - original location of search (latitude). Sent as URI parameter.
     * @param searchLon (double) - original location of search (longitude). Sent as URI parameter.
     * @param profile (String) - one of: "default", "car", "bicycle", "pedestrian", "aircraft", "boat", "hiking", "motorcycle", "truck". Nullable (default).
     * @param force (boolean) - ask to stop current navigation if any. False - ask. True - don't ask.
     */
    boolean navigateSearch(in NavigateSearchParams params);

    /**
     * Method to register for periodical callbacks from OsmAnd
     *
     * @param updateTimeMS (long)- period of time in millisecond after which callback is triggered
     * @param callback (IOsmAndCallback)- create and provide instance of {@link IOsmAndAidlCallback} interface
     * @return id (long) - id of callback in OsmAnd. Needed to unsubscribe from updates.
     */
    long registerForUpdates(in long updateTimeMS, IOsmAndAidlCallback callback);

    /**
     * Method to unregister from periodical callbacks from OsmAnd
     *
     * @param callbackId (long)- id of registered callback (provided by OsmAnd
     * in {@link OsmAndAidlHelper#registerForUpdates(long, IOsmAndAidlCallback)})
     */
    boolean unregisterFromUpdates(in long callbackId);

    /**
     * Method for adding image to the top of Osmand's NavDrawer.
     *
     * @param imageUri (String)- image's URI.toString
     *
     * @deprecated
     * Use the {@link #setNavDrawerLogoWithParams(NavDrawerHeaderParams params)} method.
     */
    boolean setNavDrawerLogo(in String imageUri);

    /**
     * Method for selected UI elements (like QuickSearch button) to show.
     *
     * @param ids (List<String>)- list of menu items keys from {@link OsmAndCustomizationConstants}
     */
    boolean setEnabledIds(in List<String> ids);

    /**
     * Method for selected UI elements (like QuickSearch button) to hide.
     *
     * @param ids (List<String>)- list of menu items keys from {@link OsmAndCustomizationConstants}
     */
    boolean setDisabledIds(in List<String> ids);

    /**
     * Method to show selected NavDrawer's menu items.
     *
     * @param patterns (List<String>) - list of menu items names from {@link OsmAndCustomizationConstants}
     */
    boolean setEnabledPatterns(in List<String> patterns);

    /**
     * Method to hide selected NavDrawer's menu items.
     *
     * @param patterns (List<String>)- list of menu items names from {@link OsmAndCustomizationConstants}
     */
    boolean setDisabledPatterns(in List<String> patterns);

    /**
     * Register OsmAnd widgets for visibility.
     *
     * @param widgetKey ()- widget id.
     * @param appModKeys - list of OsmAnd Application modes widget active with. Could be "null" for all modes.
     */
    boolean regWidgetVisibility(in SetWidgetsParams params);

    /**
     * Register OsmAnd widgets for availability.
     *
     * @param widgetKey (String) - widget id.
     * @param appModKeys (List<String>)- ist of OsmAnd Application modes widget active with. Could be "null" for all modes.
     */
    boolean regWidgetAvailability(in SetWidgetsParams params);

    /**
     * Add custom parameters for OsmAnd settings to associate with client app.
     *
     * @param sharedPreferencesName (String)- string with name of clint's app for shared preferences key
     * @param bundle (Bundle)- bundle with keys from Settings IDs {@link OsmAndCustomizationConstants} and Settings params
     */
    boolean customizeOsmandSettings(in OsmandSettingsParams params);

    /**
     * Method to get list of gpx files currently registered (imported or created) in OsmAnd;
     *
     * @return list of gpx files
     */
    boolean getImportedGpx(out List<AGpxFile> files);

    /**
     * Method to get list of sqlitedb files registered in OsmAnd;
     *
     * @return list of sqlitedb files
     */
    boolean getSqliteDbFiles(out List<ASqliteDbFile> files);

    /**
     * Method to get list of currently active sqlitedb files
     *
     * @return list of sqlitedb files
     */
    boolean getActiveSqliteDbFiles(out List<ASqliteDbFile> files);

    /**
     * Method to show selected sqlitedb file as map overlay.
     *
     * @param fileName (String) - name of sqlitedb file
     */
    boolean showSqliteDbFile(String fileName);

    /**
     * Method to hide sqlitedb file from map overlay.
     *
     * @param fileName (String) - name of sqlitedb file
     */
    boolean hideSqliteDbFile(String fileName);

    /**
     * Method for adding image to the top of OsmAnd's NavDrawer with additional params
     *
     * @param imageUri (String) - image's URI.toString
     * @param packageName (String) - client's app package name
     * @param intent (String) - intent for additional functionality on image click
     *
     */
    boolean setNavDrawerLogoWithParams(in NavDrawerHeaderParams params);

    /**
     * Method for adding functionality to "Powered by Osmand" logo in NavDrawer's footer
     * (reset OsmAnd settings to pre-clinet app's state)
     *
     * @param packageName (String) - package name
     * @param intent (String) - intent
     * @param appName (String) - client's app name
     */
    boolean setNavDrawerFooterWithParams(in NavDrawerFooterParams params);

    /**
     * Restore default (pre-client) OsmAnd settings and state:
     * clears features, widgets and settings customization, NavDraw logo.
     */
    boolean restoreOsmand();

    /**
     * Method to change state of plug-ins in OsmAnd.
     *
     * @param pluginId (String) - id (name) of plugin.
     * @param newState (int) - new state (0 - off, 1 - on).
     */
    boolean changePluginState(in PluginParams params);

    /**
     * Method to register for callback on OsmAnd initialization
     * @param callback (IOsmAndAidlCallback) - create and provide instance of {@link IOsmAndAidlCallback} interface
     */
    boolean registerForOsmandInitListener(in IOsmAndAidlCallback callback);

    /**
     * Requests bitmap snap-shot of map with GPX file from provided URI in its center.
     * You can set bitmap size, density and GPX lines color, but you need
     * to manually download appropriate map in OsmAnd or background will be empty.
     * Bitmap will be returned through callback {@link IOsmAndAidlCallback#onGpxBitmapCreated(AGpxBitmap)}
     *
     * @param gpxUri (Uri/File) - Uri for gpx file
     * @param density (float) - image density. Recommended to use default metrics for device's display.
     * @param widthPixels (int) - width of bitmap
     * @param heightPixels (int) - height of bitmap
     * @param color (int) - color in ARGB format
     * @param callback (IOsmAndAidlCallback) - instance of callback from OsmAnd.
     */
    boolean getBitmapForGpx(in CreateGpxBitmapParams file, IOsmAndAidlCallback callback);

    /**
     * Method to copy files to OsmAnd part by part. For now supports only sqlitedb format.
     * Part size (bytearray) should not exceed 256k.
     *
     * @param fileName (String) - name of file
     * @param filePartData (byte[]) - parts of file, byte[] with size 256k or less.
     * @param startTime (long) - timestamp of copying start.
     * @param isDone (boolean) - boolean to mark end of copying.
     * @return number of last successfully received file part or error(-1).
     */
    int copyFile(in CopyFileParams filePart);


    /**
     * Method to register for updates during navgation. Notifies user about distance to the next turn and its type.
     *
     * @params subscribeToUpdates (boolean) - boolean flag to subscribe or unsubscribe from updates
     * @params callbackId (long) - id of callback, needed to unsubscribe from updates
     * @params callback (IOsmAndAidlCallback) - callback to notify user on navigation data change
     */
    long registerForNavigationUpdates(in ANavigationUpdateParams params, IOsmAndAidlCallback callback);

    long addContextMenuButtons(in ContextMenuButtonsParams params, IOsmAndAidlCallback callback);
    boolean removeContextMenuButtons(in RemoveContextMenuButtonsParams params);
    boolean updateContextMenuButtons(in UpdateContextMenuButtonsParams params);

    boolean areOsmandSettingsCustomized(in OsmandSettingsInfoParams params);

    boolean setCustomization(in CustomizationInfoParams params);
<<<<<<< HEAD
    long registerForVoiceRouterMessages(in ANavigationVoiceRouterMessageParams params, IOsmAndAidlCallback callback);
=======
>>>>>>> f2b88dc7
}<|MERGE_RESOLUTION|>--- conflicted
+++ resolved
@@ -706,8 +706,5 @@
     boolean areOsmandSettingsCustomized(in OsmandSettingsInfoParams params);
 
     boolean setCustomization(in CustomizationInfoParams params);
-<<<<<<< HEAD
     long registerForVoiceRouterMessages(in ANavigationVoiceRouterMessageParams params, IOsmAndAidlCallback callback);
-=======
->>>>>>> f2b88dc7
 }