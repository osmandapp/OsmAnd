package net.osmand.aidl;

import net.osmand.aidl.map.ALatLon;
import net.osmand.aidl.map.SetMapLocationParams;

import net.osmand.aidl.favorite.group.AFavoriteGroup;
import net.osmand.aidl.favorite.group.AddFavoriteGroupParams;
import net.osmand.aidl.favorite.group.RemoveFavoriteGroupParams;
import net.osmand.aidl.favorite.group.UpdateFavoriteGroupParams;

import net.osmand.aidl.favorite.AFavorite;
import net.osmand.aidl.favorite.AddFavoriteParams;
import net.osmand.aidl.favorite.RemoveFavoriteParams;
import net.osmand.aidl.favorite.UpdateFavoriteParams;

import net.osmand.aidl.mapmarker.AMapMarker;
import net.osmand.aidl.mapmarker.AddMapMarkerParams;
import net.osmand.aidl.mapmarker.RemoveMapMarkerParams;
import net.osmand.aidl.mapmarker.UpdateMapMarkerParams;

import net.osmand.aidl.calculateroute.CalculateRouteParams;

import net.osmand.aidl.gpx.ImportGpxParams;
import net.osmand.aidl.gpx.ShowGpxParams;
import net.osmand.aidl.gpx.StartGpxRecordingParams;
import net.osmand.aidl.gpx.StopGpxRecordingParams;
import net.osmand.aidl.gpx.HideGpxParams;
import net.osmand.aidl.gpx.ASelectedGpxFile;

import net.osmand.aidl.mapwidget.AMapWidget;
import net.osmand.aidl.mapwidget.AddMapWidgetParams;
import net.osmand.aidl.mapwidget.RemoveMapWidgetParams;
import net.osmand.aidl.mapwidget.UpdateMapWidgetParams;

import net.osmand.aidl.maplayer.point.AMapPoint;
import net.osmand.aidl.maplayer.point.AddMapPointParams;
import net.osmand.aidl.maplayer.point.RemoveMapPointParams;
import net.osmand.aidl.maplayer.point.UpdateMapPointParams;
import net.osmand.aidl.maplayer.AMapLayer;
import net.osmand.aidl.maplayer.AddMapLayerParams;
import net.osmand.aidl.maplayer.RemoveMapLayerParams;
import net.osmand.aidl.maplayer.UpdateMapLayerParams;

import net.osmand.aidl.navigation.NavigateParams;
import net.osmand.aidl.navigation.NavigateGpxParams;

import net.osmand.aidl.note.TakePhotoNoteParams;
import net.osmand.aidl.note.StartVideoRecordingParams;
import net.osmand.aidl.note.StartAudioRecordingParams;
import net.osmand.aidl.note.StopRecordingParams;

import net.osmand.aidl.gpx.RemoveGpxParams;

import net.osmand.aidl.maplayer.point.ShowMapPointParams;

import net.osmand.aidl.navdrawer.SetNavDrawerItemsParams;

import net.osmand.aidl.navigation.PauseNavigationParams;
import net.osmand.aidl.navigation.ResumeNavigationParams;
import net.osmand.aidl.navigation.StopNavigationParams;
import net.osmand.aidl.navigation.MuteNavigationParams;
import net.osmand.aidl.navigation.UnmuteNavigationParams;

import net.osmand.aidl.IOsmAndAidlCallback;

import net.osmand.aidl.search.SearchResult;
import net.osmand.aidl.search.SearchParams;
import net.osmand.aidl.navigation.NavigateSearchParams;

// NOTE: Add new methods at the end of file!!!

interface IOsmAndAidlInterface {

    boolean addMapMarker(in AddMapMarkerParams params);
    boolean removeMapMarker(in RemoveMapMarkerParams params);
    boolean updateMapMarker(in UpdateMapMarkerParams params);

    boolean addMapWidget(in AddMapWidgetParams params);
    boolean removeMapWidget(in RemoveMapWidgetParams params);
    boolean updateMapWidget(in UpdateMapWidgetParams params);

    boolean addMapPoint(in AddMapPointParams params);
    boolean removeMapPoint(in RemoveMapPointParams params);
    boolean updateMapPoint(in UpdateMapPointParams params);

    boolean addMapLayer(in AddMapLayerParams params);
    boolean removeMapLayer(in RemoveMapLayerParams params);
    boolean updateMapLayer(in UpdateMapLayerParams params);

	boolean importGpx(in ImportGpxParams params);
	boolean showGpx(in ShowGpxParams params);
	boolean hideGpx(in HideGpxParams params);
	boolean getActiveGpx(out List<ASelectedGpxFile> files);

	boolean setMapLocation(in SetMapLocationParams params);
    boolean calculateRoute(in CalculateRouteParams params);

    boolean refreshMap();

    boolean addFavoriteGroup(in AddFavoriteGroupParams params);
    boolean removeFavoriteGroup(in RemoveFavoriteGroupParams params);
    boolean updateFavoriteGroup(in UpdateFavoriteGroupParams params);

    boolean addFavorite(in AddFavoriteParams params);
    boolean removeFavorite(in RemoveFavoriteParams params);
    boolean updateFavorite(in UpdateFavoriteParams params);

    boolean startGpxRecording(in StartGpxRecordingParams params);
    boolean stopGpxRecording(in StopGpxRecordingParams params);

    boolean takePhotoNote(in TakePhotoNoteParams params);
    boolean startVideoRecording(in StartVideoRecordingParams params);
    boolean startAudioRecording(in StartAudioRecordingParams params);
    boolean stopRecording(in StopRecordingParams params);

    boolean navigate(in NavigateParams params);
    boolean navigateGpx(in NavigateGpxParams params);

    boolean removeGpx(in RemoveGpxParams params);

    boolean showMapPoint(in ShowMapPointParams params);

    boolean setNavDrawerItems(in SetNavDrawerItemsParams params);

    boolean pauseNavigation(in PauseNavigationParams params);
    boolean resumeNavigation(in ResumeNavigationParams params);
    boolean stopNavigation(in StopNavigationParams params);
    boolean muteNavigation(in MuteNavigationParams params);
    boolean unmuteNavigation(in UnmuteNavigationParams params);

    boolean search(in SearchParams params, IOsmAndAidlCallback callback);
<<<<<<< HEAD

    boolean registerForUpdates(in long updateTimeMS, IOsmAndAidlCallback callback);
    boolean unregisterFromUpdates(in IOsmAndAidlCallback callback);
=======
    boolean navigateSearch(in NavigateSearchParams params);
>>>>>>> 72f5be44
}<|MERGE_RESOLUTION|>--- conflicted
+++ resolved
@@ -129,11 +129,8 @@
     boolean unmuteNavigation(in UnmuteNavigationParams params);
 
     boolean search(in SearchParams params, IOsmAndAidlCallback callback);
-<<<<<<< HEAD
+    boolean navigateSearch(in NavigateSearchParams params);
 
     boolean registerForUpdates(in long updateTimeMS, IOsmAndAidlCallback callback);
     boolean unregisterFromUpdates(in IOsmAndAidlCallback callback);
-=======
-    boolean navigateSearch(in NavigateSearchParams params);
->>>>>>> 72f5be44
 }