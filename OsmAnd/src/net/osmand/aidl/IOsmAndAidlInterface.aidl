package net.osmand.aidl;

import net.osmand.aidl.map.ALatLon;
import net.osmand.aidl.map.APosition;
import net.osmand.aidl.map.SetMapLocationParams;

import net.osmand.aidl.favorite.group.AFavoriteGroup;
import net.osmand.aidl.favorite.group.AddFavoriteGroupParams;
import net.osmand.aidl.favorite.group.RemoveFavoriteGroupParams;
import net.osmand.aidl.favorite.group.UpdateFavoriteGroupParams;

import net.osmand.aidl.favorite.AFavorite;
import net.osmand.aidl.favorite.AddFavoriteParams;
import net.osmand.aidl.favorite.RemoveFavoriteParams;
import net.osmand.aidl.favorite.UpdateFavoriteParams;

import net.osmand.aidl.mapmarker.AMapMarker;
import net.osmand.aidl.mapmarker.AddMapMarkerParams;
import net.osmand.aidl.mapmarker.RemoveMapMarkerParams;
import net.osmand.aidl.mapmarker.UpdateMapMarkerParams;

import net.osmand.aidl.calculateroute.CalculateRouteParams;

import net.osmand.aidl.gpx.ImportGpxParams;
import net.osmand.aidl.gpx.ShowGpxParams;
import net.osmand.aidl.gpx.StartGpxRecordingParams;
import net.osmand.aidl.gpx.StopGpxRecordingParams;
import net.osmand.aidl.gpx.HideGpxParams;
import net.osmand.aidl.gpx.ASelectedGpxFile;

import net.osmand.aidl.mapwidget.AMapWidget;
import net.osmand.aidl.mapwidget.AddMapWidgetParams;
import net.osmand.aidl.mapwidget.RemoveMapWidgetParams;
import net.osmand.aidl.mapwidget.UpdateMapWidgetParams;

import net.osmand.aidl.maplayer.point.AMapPoint;
import net.osmand.aidl.maplayer.point.AddMapPointParams;
import net.osmand.aidl.maplayer.point.RemoveMapPointParams;
import net.osmand.aidl.maplayer.point.UpdateMapPointParams;
import net.osmand.aidl.maplayer.AMapLayer;
import net.osmand.aidl.maplayer.AddMapLayerParams;
import net.osmand.aidl.maplayer.RemoveMapLayerParams;
import net.osmand.aidl.maplayer.UpdateMapLayerParams;

import net.osmand.aidl.navigation.NavigateParams;
import net.osmand.aidl.navigation.NavigateGpxParams;

import net.osmand.aidl.note.TakePhotoNoteParams;
import net.osmand.aidl.note.StartVideoRecordingParams;
import net.osmand.aidl.note.StartAudioRecordingParams;
import net.osmand.aidl.note.StopRecordingParams;

import net.osmand.aidl.gpx.RemoveGpxParams;

import net.osmand.aidl.maplayer.point.ShowMapPointParams;

import net.osmand.aidl.navdrawer.SetNavDrawerItemsParams;
import net.osmand.aidl.navdrawer.NavDrawerFooterParams;
import net.osmand.aidl.navdrawer.NavDrawerHeaderParams;

import net.osmand.aidl.navigation.PauseNavigationParams;
import net.osmand.aidl.navigation.ResumeNavigationParams;
import net.osmand.aidl.navigation.StopNavigationParams;
import net.osmand.aidl.navigation.MuteNavigationParams;
import net.osmand.aidl.navigation.UnmuteNavigationParams;

import net.osmand.aidl.IOsmAndAidlCallback;

import net.osmand.aidl.search.SearchResult;
import net.osmand.aidl.search.SearchParams;
import net.osmand.aidl.navigation.NavigateSearchParams;

import net.osmand.aidl.customization.SetWidgetsParams;
import net.osmand.aidl.customization.OsmandSettingsParams;
import net.osmand.aidl.customization.OsmandSettingsInfoParams;
import net.osmand.aidl.customization.CustomizationInfoParams;
import net.osmand.aidl.customization.ProfileSettingsParams;

import net.osmand.aidl.gpx.AGpxFile;
import net.osmand.aidl.gpx.AGpxFileDetails;
import net.osmand.aidl.gpx.CreateGpxBitmapParams;
import net.osmand.aidl.gpx.GpxColorParams;

import net.osmand.aidl.tiles.ASqliteDbFile;

import net.osmand.aidl.plugins.PluginParams;
import net.osmand.aidl.copyfile.CopyFileParams;

import net.osmand.aidl.navigation.ANavigationUpdateParams;
import net.osmand.aidl.navigation.ANavigationVoiceRouterMessageParams;

import net.osmand.aidl.contextmenu.ContextMenuButtonsParams;
import net.osmand.aidl.contextmenu.UpdateContextMenuButtonsParams;
import net.osmand.aidl.contextmenu.RemoveContextMenuButtonsParams;

import net.osmand.aidl.mapmarker.RemoveMapMarkersParams;

import net.osmand.aidl.quickaction.QuickActionParams;
import net.osmand.aidl.quickaction.QuickActionInfoParams;
import net.osmand.aidl.lock.SetLockStateParams;

// NOTE: Add new methods at the end of file!!!

interface IOsmAndAidlInterface {

    /**
     * Add map marker at given location.
     *
     * @param lat (double) -  latitude.
     * @param lon (double) - longitude.
     * @param name (String)- name of marker.
     */
    boolean addMapMarker(in AddMapMarkerParams params);

    /**
     * Remove map marker.
     *
     * If ignoreCoordinates is false the marker is only removed if lat/lon match the currently set values of the marker.
     * If ignoreCoordinates is true the marker is removed if the name matches, the values of lat/lon are ignored.
     *
     * @param lat (double) -  latitude.
     * @param lon (double) - longitude.
     * @param name (String)- name of marker.
     * @param ignoreCoordinates (boolean) - flag to determine whether lat/lon shall be ignored
     */
    boolean removeMapMarker(in RemoveMapMarkerParams params);

    /**
     * Update map marker.
     *
     * If ignoreCoordinates is false the marker gets updated only if latPrev/lonPrev match the currently set values of the marker.
     * If ignoreCoordinates is true the marker gets updated if the name matches, the values of latPrev/lonPrev are ignored.
     *
     * @param latPrev (double) - latitude (current marker).
     * @param lonPrev (double) - longitude (current marker).
     * @param namePrev (String) - name (current marker).
     * @param latNew (double) - latitude (new marker).
     * @param lonNew (double) - longitude (new marker).
     * @param nameNew (String) - name (new marker).
     * @param ignoreCoordinates (boolean) - flag to determine whether latPrev/lonPrev shall be ignored
     */
    boolean updateMapMarker(in UpdateMapMarkerParams params);

    /**
     * Add map widget to the right side of the main screen.
     * Note: any specified icon should exist in OsmAnd app resources.
     *
     * @param id (String) - widget id.
     * @param menuIconName (String) - icon name (configure map menu).
     * @param menuTitle (String) - widget name (configure map menu).
     * @param lightIconName (String) - icon name for the light theme (widget).
     * @param darkIconName (String) - icon name for the dark theme (widget).
     * @param text (String) - main widget text.
     * @param description (String) - sub text, like "km/h".
     * @param order (int) - order position in the widgets list.
     * @param intentOnClick (String) - onClick intent. Called after click on widget as startActivity(Intent intent).
     */
    boolean addMapWidget(in AddMapWidgetParams params);

    /**
     * Remove map widget.
     *
     * @param (String) id - widget id.
     */
    boolean removeMapWidget(in RemoveMapWidgetParams params);

    /**
     * Update map widget.
     * Note: any specified icon should exist in OsmAnd app resources.
     *
     * @param id (String) - widget id.
     * @param menuIconName (String) - icon name (configure map menu).
     * @param menuTitle (String) - widget name (configure map menu).
     * @param lightIconName (String) - icon name for the light theme (widget).
     * @param darkIconName (String) - icon name for the dark theme (widget).
     * @param text (String) - main widget text.
     * @param description (String) - sub text, like "km/h".
     * @param order (int) - order position in the widgets list.
     * @param intentOnClick (String) - onClick intent. Called after click on widget as startActivity(Intent intent).
     */
    boolean updateMapWidget(in UpdateMapWidgetParams params);

   /**
    * Add point to user layer.
    *
    * @param layerId (String) - layer id. Note: layer should be added first.
    * @param pointId (String) - point id.
    * @param shortName (String) - short name (single char). Displayed on the map.
    * @param fullName (String) - full name. Displayed in the context menu on first row.
    * @param typeName (String) - type name. Displayed in context menu on second row.
    * @param color (int) - color of circle's background.
    * @param location (ALatLon) - location of the point.
    * @param details (List<String>)- list of details. Displayed under context menu.
    * @param params (Map<String, String>) - optional map of params for point.
    */
    boolean addMapPoint(in AddMapPointParams params);


    /**
     * Remove point.
     *
     * @param layerId (String) - layer id.
     * @param pointId (String) - point id.
     */
    boolean removeMapPoint(in RemoveMapPointParams params);

    /**
     * Update point.
     *
     * @param layerId (String) - layer id.
     * @param pointId (String) - point id.
     * @param updateOpenedMenuAndMap (boolean) - flag to enable folowing mode and menu updates for point
     * @param shortName (String) - short name (single char). Displayed on the map.
     * @param fullName (String) - full name. Displayed in the context menu on first row.
     * @param typeName (String) - type name. Displayed in context menu on second row.
     * @param color (String) - color of circle's background.
     * @param location (ALatLon)- location of the point.
     * @param details (List<String>) - list of details. Displayed under context menu.
     * @param params (Map<String, String>) - optional map of params for point.
     */
    boolean updateMapPoint(in UpdateMapPointParams params);

    /**
     * Add user layer on the map.
     *
     * @param id (String) - layer id.
     * @param name (String) - layer name.
     * @param zOrder (float) - z-order position of layer. Default value is 5.5f
     * @param points Map<Sting, AMapPoint> - initial list of points. Nullable.
     * @param imagePoints (boolean) - use new style for points on map or not. Also default zoom bounds for new style can be edited.
     */
    boolean addMapLayer(in AddMapLayerParams params);

    /**
     * Remove user layer.
     *
     * @param id (String) - layer id.
     */
    boolean removeMapLayer(in RemoveMapLayerParams params);

    /**
     * Update user layer.
     *
     * @param id (String) - layer id.
     * @param name (String) - layer name.
     * @param zOrder (float) - z-order position of layer. Default value is 5.5f
     * @param points Map<Sting, AMapPoint> - list of points. Nullable.
     * @param imagePoints (boolean) - use new style for points on map or not. Also default zoom bounds for new style can be edited.
     */
    boolean updateMapLayer(in UpdateMapLayerParams params);

    /**
     * Import GPX file to OsmAnd (from URI or file).
     *
     * @param gpxUri (Uri) - URI created by FileProvider (preferable method).
     * @param file (File) - File which represents GPX track (not recomended, OsmAnd should have rights to access file location).
     * @param fileName (String) - Destination file name. May contain dirs.
     * @param color (String) - color of gpx. Can be one of: "red", "orange", "lightblue", "blue", "purple",
     *                    "translucent_red", "translucent_orange", "translucent_lightblue",
     *                    "translucent_blue", "translucent_purple"
     * @param show (boolean) - show track on the map after import
     */
    boolean importGpx(in ImportGpxParams params);

    /**
     * Show GPX file on map.
     *
     * @param fileName (String) - file name to show. Must be imported first.
     */
    boolean showGpx(in ShowGpxParams params);

    /**
     * Hide GPX file.
     *
     * @param fileName (String) - file name to hide.
     */
    boolean hideGpx(in HideGpxParams params);

    /**
     * Get list of active GPX files.
     *
     * @return list of active gpx files.
     */
    boolean getActiveGpx(out List<ASelectedGpxFile> files);

    /**
     * Set map view to current location.
     *
     * @param latitude (double) - latitude of new map center.
     * @param longitude (double) - longitude of new map center.
     * @param zoom (float) - map zoom level. Set 0 to keep zoom unchanged.
     * @param animated (boolean) - set true to animate changes.
     */
    boolean setMapLocation(in SetMapLocationParams params);


    boolean calculateRoute(in CalculateRouteParams params);

      /**
       * Refresh the map (UI)
       */
    boolean refreshMap();

      /**
       * Add favorite group with given params.
       *
       * @param name (String)    - group name.
       * @param color (String)  - group color. Can be one of: "red", "orange", "yellow",
       *                "lightgreen", "green", "lightblue", "blue", "purple", "pink", "brown".
       * @param visible (boolean) - group visibility.
       */
    boolean addFavoriteGroup(in AddFavoriteGroupParams params);

    	/**
    	 * Remove favorite group with given name.
    	 *
    	 * @param name (String) - name of favorite group.
    	 */
    boolean removeFavoriteGroup(in RemoveFavoriteGroupParams params);

    	/**
    	 * Update favorite group with given params.
    	 *
    	 * @param namePrev (String) - group name (current).
    	 * @param colorPrev (String) - group color (current).
    	 * @param visiblePrev (boolean) - group visibility (current).
    	 * @param nameNew (String)  - group name (new).
    	 * @param colorNew (String)  - group color (new).
    	 * @param visibleNew (boolean) - group visibility (new).
    	 */
    boolean updateFavoriteGroup(in UpdateFavoriteGroupParams params);

    	/**
    	 * Add favorite at given location with given params.
    	 *
    	 * @param lat (double) - latitude.
    	 * @param lon (double)  - longitude.
    	 * @param name (String)  - name of favorite item.
    	 * @param description (String)  - description of favorite item.
    	 * @param category (String)  - category of favorite item.
    	 * @param color (String)  - color of favorite item. Can be one of: "red", "orange", "yellow",
    	 *                    "lightgreen", "green", "lightblue", "blue", "purple", "pink", "brown".
    	 * @param visible (boolean) - should favorite item be visible after creation.
    	 */
    boolean addFavorite(in AddFavoriteParams params);

      /**
       * Remove favorite at given location with given params.
       *
       * @param lat (double)  - latitude.
       * @param lon (double) - longitude.
       * @param name (String) - name of favorite item.
       * @param category (String) - category of favorite item.
       */
    boolean removeFavorite(in RemoveFavoriteParams params);

    	/**
    	 * Update favorite at given location with given params.
    	 *
    	 * @param latPrev (double)  - latitude (current favorite).
    	 * @param lonPrev (double) - longitude (current favorite).
    	 * @param namePrev (String) - name of favorite item (current favorite).
    	 * @param categoryPrev (String) - category of favorite item (current favorite).
    	 * @param latNew (double)  - latitude (new favorite).
    	 * @param lonNew (double)  - longitude (new favorite).
    	 * @param nameNew (String)  - name of favorite item (new favorite).
    	 * @param descriptionNew (String) - description of favorite item (new favorite).
    	 * @param categoryNew (String) - category of favorite item (new favorite). Use only to create a new category,
    	 *                       not to update an existing one. If you want to  update an existing category,
    	 *                       use the {@link #updateFavoriteGroup(String, String, boolean, String, String, boolean)} method.
    	 * @param colorNew (String) - color of new category. Can be one of: "red", "orange", "yellow",
    	 *                       "lightgreen", "green", "lightblue", "blue", "purple", "pink", "brown".
    	 * @param visibleNew (boolean) - should new category be visible after creation.
    	 */
    boolean updateFavorite(in UpdateFavoriteParams params);

    /**
     * Start gpx recording.
     */
    boolean startGpxRecording(in StartGpxRecordingParams params);

    /**
     * Stop gpx recording.
     */
    boolean stopGpxRecording(in StopGpxRecordingParams params);

    /**
     * Take photo note.
     *
     * @param lat (double) - latutude of photo note.
     * @param lon (double) - longitude of photo note.
     */
    boolean takePhotoNote(in TakePhotoNoteParams params);

    /**
     * Start video note recording.
     *
     * @param lat (double) - latutude of video note point.
     * @param lon (double) - longitude of video note point.
     */
    boolean startVideoRecording(in StartVideoRecordingParams params);

    /**
     * Start audio note recording.
     *
     * @param lat (double) - latutude of audio note point.
     * @param lon (double) - longitude of audio note point.
     */
    boolean startAudioRecording(in StartAudioRecordingParams params);

    /**
     * Stop Audio/Video recording.
     */
    boolean stopRecording(in StopRecordingParams params);

    /**
     * Start navigation.
     *
     * @param startName (String) - name of the start point as it displays in OsmAnd's UI. Nullable.
     * @param startLat (double) - latitude of the start point. If 0 - current location is used.
     * @param startLon (double) - longitude of the start point. If 0 - current location is used.
     * @param destName (String) - name of the start point as it displays in OsmAnd's UI.
     * @param destLat (double) - latitude of a destination point.
     * @param destLon (double) - longitude of a destination point.
     * @param profile (String)  - One of: "default", "car", "bicycle", "pedestrian", "aircraft", "boat", "hiking", "motorcycle", "truck". Nullable (default).
     * @param force (boolean) - ask to stop current navigation if any. False - ask. True - don't ask.
     */
    boolean navigate(in NavigateParams params);

    /**
     * Start navigation using gpx file. User need to grant Uri permission to OsmAnd.
     *
     * @param gpxUri (Uri) - URI created by FileProvider.
     * @param force (boolean) - ask to stop current navigation if any. False - ask. True - don't ask.
     */
    boolean navigateGpx(in NavigateGpxParams params);

    /**
     * Remove GPX file.
     *
     * @param fileName (String) - file name to remove;
     */
    boolean removeGpx(in RemoveGpxParams params);


    /**
     * Show AMapPoint on map in OsmAnd.
     *
     * @param layerId (String) - layer id. Note: layer should be added first.
     * @param pointId (String) - point id.
     * @param shortName (String) - short name (single char). Displayed on the map.
     * @param fullName (String) - full name. Displayed in the context menu on first row.
     * @param typeName (String) - type name. Displayed in context menu on second row.
     * @param color (int) - color of circle's background.
     * @param location (ALatLon) - location of the point.
     * @param details List<String> - list of details. Displayed under context menu.
     * @param params Map<String, String> - optional map of params for point.
     */
    boolean showMapPoint(in ShowMapPointParams params);

    /**
     * Method for adding up to 3 items to the OsmAnd navigation drawer.
     *
     * @param appPackage - current application package.
     * @param names - list of names for items.
     * @param uris - list of uris for intents.
     * @param iconNames - list of icon names for items.
     * @param flags - list of flags for intents. Use -1 if no flags needed.
     */
    boolean setNavDrawerItems(in SetNavDrawerItemsParams params);

    /**
     * Put navigation on pause.
     */
    boolean pauseNavigation(in PauseNavigationParams params);

    /**
     * Resume navigation if it was paused before.
     */
    boolean resumeNavigation(in ResumeNavigationParams params);

    /**
     * Stop navigation. Removes target / intermediate points and route path from the map.
     */
    boolean stopNavigation(in StopNavigationParams params);


    /**
     * Mute voice guidance. Stays muted until unmute manually or via the api.
     */
    boolean muteNavigation(in MuteNavigationParams params);

    /**
     * Unmute voice guidance.
     */
    boolean unmuteNavigation(in UnmuteNavigationParams params);

    /**
     * Run search for POI / Address.
     *
     * @param searchQuery (String) - search query string.
     * @param searchType (int) - type of search. Values:
     *                   SearchParams.SEARCH_TYPE_ALL - all kind of search
     *                   SearchParams.SEARCH_TYPE_POI - POIs only
     *                   SearchParams.SEARCH_TYPE_ADDRESS - addresses only
     *
     * @param latitude (double) - latitude of original search location.
     * @param longitude (double) - longitude of original search location.
     * @param radiusLevel (int) - value from 1 to 7. Default value = 1.
     * @param totalLimit (int) - limit of returned search result rows. Default value = -1 (unlimited).
     */
    boolean search(in SearchParams params, IOsmAndAidlCallback callback);

    /**
     * Do search and start navigation.
     *
     * @param startName (String) - name of the start point as it displays in OsmAnd's UI. Nullable.
     * @param startLat (double) - latitude of the start point. If 0 - current location is used.
     * @param startLon (double) - longitude of the start point. If 0 - current location is used.
     * @param searchQuery (String) - Text of a query for searching a destination point. Sent as URI parameter.
     * @param searchLat (double) - original location of search (latitude). Sent as URI parameter.
     * @param searchLon (double) - original location of search (longitude). Sent as URI parameter.
     * @param profile (String) - one of: "default", "car", "bicycle", "pedestrian", "aircraft", "boat", "hiking", "motorcycle", "truck". Nullable (default).
     * @param force (boolean) - ask to stop current navigation if any. False - ask. True - don't ask.
     */
    boolean navigateSearch(in NavigateSearchParams params);

    /**
     * Method to register for periodical callbacks from OsmAnd
     *
     * @param updateTimeMS (long)- period of time in millisecond after which callback is triggered
     * @param callback (IOsmAndCallback)- create and provide instance of {@link IOsmAndAidlCallback} interface
     * @return id (long) - id of callback in OsmAnd. Needed to unsubscribe from updates.
     */
    long registerForUpdates(in long updateTimeMS, IOsmAndAidlCallback callback);

    /**
     * Method to unregister from periodical callbacks from OsmAnd
     *
     * @param callbackId (long)- id of registered callback (provided by OsmAnd
     * in {@link OsmAndAidlHelper#registerForUpdates(long, IOsmAndAidlCallback)})
     */
    boolean unregisterFromUpdates(in long callbackId);

    /**
     * Method for adding image to the top of Osmand's NavDrawer.
     *
     * @param imageUri (String)- image's URI.toString
     *
     * @deprecated
     * Use the {@link #setNavDrawerLogoWithParams(NavDrawerHeaderParams params)} method.
     */
    boolean setNavDrawerLogo(in String imageUri);

    /**
     * Method for selected UI elements (like QuickSearch button) to show.
     *
     * @param ids (List<String>)- list of menu items keys from {@link OsmAndCustomizationConstants}
     */
    boolean setEnabledIds(in List<String> ids);

    /**
     * Method for selected UI elements (like QuickSearch button) to hide.
     *
     * @param ids (List<String>)- list of menu items keys from {@link OsmAndCustomizationConstants}
     */
    boolean setDisabledIds(in List<String> ids);

    /**
     * Method to show selected NavDrawer's menu items.
     *
     * @param patterns (List<String>) - list of menu items names from {@link OsmAndCustomizationConstants}
     */
    boolean setEnabledPatterns(in List<String> patterns);

    /**
     * Method to hide selected NavDrawer's menu items.
     *
     * @param patterns (List<String>)- list of menu items names from {@link OsmAndCustomizationConstants}
     */
    boolean setDisabledPatterns(in List<String> patterns);

    /**
     * Register OsmAnd widgets for visibility.
     *
     * @param widgetKey ()- widget id.
     * @param appModKeys - list of OsmAnd Application modes widget active with. Could be "null" for all modes.
     */
    boolean regWidgetVisibility(in SetWidgetsParams params);

    /**
     * Register OsmAnd widgets for availability.
     *
     * @param widgetKey (String) - widget id.
     * @param appModKeys (List<String>)- ist of OsmAnd Application modes widget active with. Could be "null" for all modes.
     */
    boolean regWidgetAvailability(in SetWidgetsParams params);

    /**
     * Add custom parameters for OsmAnd settings to associate with client app.
     *
     * @param sharedPreferencesName (String)- string with name of clint's app for shared preferences key
     * @param bundle (Bundle)- bundle with keys from Settings IDs {@link OsmAndCustomizationConstants} and Settings params
     */
    boolean customizeOsmandSettings(in OsmandSettingsParams params);

    /**
     * Method to get list of gpx files currently registered (imported or created) in OsmAnd;
     *
     * @return list of gpx files
     */
    boolean getImportedGpx(out List<AGpxFile> files);

    /**
     * Method to get list of sqlitedb files registered in OsmAnd;
     *
     * @return list of sqlitedb files
     */
    boolean getSqliteDbFiles(out List<ASqliteDbFile> files);

    /**
     * Method to get list of currently active sqlitedb files
     *
     * @return list of sqlitedb files
     */
    boolean getActiveSqliteDbFiles(out List<ASqliteDbFile> files);

    /**
     * Method to show selected sqlitedb file as map overlay.
     *
     * @param fileName (String) - name of sqlitedb file
     */
    boolean showSqliteDbFile(String fileName);

    /**
     * Method to hide sqlitedb file from map overlay.
     *
     * @param fileName (String) - name of sqlitedb file
     */
    boolean hideSqliteDbFile(String fileName);

    /**
     * Method for adding image to the top of OsmAnd's NavDrawer with additional params
     *
     * @param imageUri (String) - image's URI.toString
     * @param packageName (String) - client's app package name
     * @param intent (String) - intent for additional functionality on image click
     *
     */
    boolean setNavDrawerLogoWithParams(in NavDrawerHeaderParams params);

    /**
     * Method for adding functionality to "Powered by Osmand" logo in NavDrawer's footer
     * (reset OsmAnd settings to pre-clinet app's state)
     *
     * @param packageName (String) - package name
     * @param intent (String) - intent
     * @param appName (String) - client's app name
     */
    boolean setNavDrawerFooterWithParams(in NavDrawerFooterParams params);

    /**
     * Restore default (pre-client) OsmAnd settings and state:
     * clears features, widgets and settings customization, NavDraw logo.
     */
    boolean restoreOsmand();

    /**
     * Method to change state of plug-ins in OsmAnd.
     *
     * @param pluginId (String) - id (name) of plugin.
     * @param newState (int) - new state (0 - off, 1 - on).
     */
    boolean changePluginState(in PluginParams params);

    /**
     * Method to register for callback on OsmAnd initialization
     * @param callback (IOsmAndAidlCallback) - create and provide instance of {@link IOsmAndAidlCallback} interface
     */
    boolean registerForOsmandInitListener(in IOsmAndAidlCallback callback);

    /**
     * Requests bitmap snap-shot of map with GPX file from provided URI in its center.
     * You can set bitmap size, density and GPX lines color, but you need
     * to manually download appropriate map in OsmAnd or background will be empty.
     * Bitmap will be returned through callback {@link IOsmAndAidlCallback#onGpxBitmapCreated(AGpxBitmap)}
     *
     * @param gpxUri (Uri/File) - Uri for gpx file
     * @param density (float) - image density. Recommended to use default metrics for device's display.
     * @param widthPixels (int) - width of bitmap
     * @param heightPixels (int) - height of bitmap
     * @param color (int) - color in ARGB format
     * @param callback (IOsmAndAidlCallback) - instance of callback from OsmAnd.
     */
    boolean getBitmapForGpx(in CreateGpxBitmapParams file, IOsmAndAidlCallback callback);

    /**
     * Method to copy files to OsmAnd part by part. For now supports only sqlitedb format.
     * Part size (bytearray) should not exceed 256k.
     *
     * @param fileName (String) - name of file
     * @param filePartData (byte[]) - parts of file, byte[] with size 256k or less.
     * @param startTime (long) - timestamp of copying start.
     * @param isDone (boolean) - boolean to mark end of copying.
     * @return number of last successfully received file part or error(-1).
     */
    int copyFile(in CopyFileParams filePart);

    /**
     * Method to register for updates during navgation. Notifies user about distance to the next turn and its type.
     *
     * @param subscribeToUpdates (boolean) - subscribe or unsubscribe from updates
     * @param callbackId (long) - id of callback, needed to unsubscribe from updates
     * @param callback (IOsmAndAidlCallback) - callback to notify user on navigation data change
     */
    long registerForNavigationUpdates(in ANavigationUpdateParams params, IOsmAndAidlCallback callback);

    /**
     * Method to add Context Menu buttons to OsmAnd Context menu.
     *
     * {@link ContextMenuButtonsParams } is a wrapper class for params:
     *
     * @param leftButton (AContextMenuButton) - parameters for left context button:
     * @param buttonId (String at AContextMenuButton) - id of button in View
     * @param leftTextCaption (String at AContextMenuButton) - left-side button text
     * @param rightTextCaption (String at AContextMenuButton) - right-side button text
     * @param String leftIconName (String at AContextMenuButton) - name of left-side icon
     * @param String rightIconName (String at AContextMenuButton) - name of right-side icon
     * @param boolean needColorizeIcon (booleanat AContextMenuButton) - flag to apply color to icon
     * @param boolean enabled (boolean at AContextMenuButton) - enable button flag
     *
     * @param rightButton (AContextMenuButton) - parameters for right context button, see <i>leftButton</i> param for details.
     * @param id (String) - button id;
     * @param appPackage (String) - clinet's app package name
     * @param layerId (String) - id of Osmand's map layer
     * @param callbackId (long) - {@link IOsmAndAidlCallback} id
     * @param pointsIds (List<String>) - list of point Ids to which this rules applies to.
     *
     * @param callback (IOsmAndAidlCallback) - AIDL callback;
     *
     * @return long - callback's Id;
     */
    long addContextMenuButtons(in ContextMenuButtonsParams params, IOsmAndAidlCallback callback);

    /**
     * Method to remove Context Menu buttons from OsmAnd Context menu.
     *
     * {@link RemoveContextMenuButtonsParams} is a wrapper class for params:
     *
     * @param paramsId (String) - id of {@link ContextMenuButtonsParams} of button you want to remove;
     * @param callbackId (long) - id of {@ling IOsmAndAidlCallback} of button you want to remove;
     *
     */
    boolean removeContextMenuButtons(in RemoveContextMenuButtonsParams params);

    /**
     * Method to update params on already set custom Context Button.
     *
     * {@link UpdateContextMenuButtonsParams } is a wrapper class for params:
     *
     * @param leftButton (AContextMenuButton) - parameters for left context button:
     * @param buttonId (String at AContextMenuButton) - id of button in View
     * @param leftTextCaption (String at AContextMenuButton) - left-side button text
     * @param rightTextCaption (String at AContextMenuButton) - right-side button text
     * @param String leftIconName (String at AContextMenuButton) - name of left-side icon
     * @param String rightIconName (String at AContextMenuButton) - name of right-side icon
     * @param boolean needColorizeIcon (booleanat AContextMenuButton) - flag to apply color to icon
     * @param boolean enabled (boolean at AContextMenuButton) - enable button flag
     *
     * @param rightButton (AContextMenuButton) - parameters for right context button, see <i>leftButton</i> param for details.
     * @param id (String) - button id;
     * @param appPackage (String) - clinet's app package name
     * @param layerId (String) - id of Osmand's map layer
     * @param callbackId (long) - {@link IOsmAndAidlCallback} id
     * @param pointsIds (List<String>) - list of point Ids to which this rules applies to.
     *
     */
    boolean updateContextMenuButtons(in UpdateContextMenuButtonsParams params);

    /**
     * Method to check if there is a customized setting in OsmAnd Settings.
     *
     * {@link OsmandSettingsInfoParams} is a wrapper class for params:
     *
     * @param sharedPreferencesName (String at OsmandSettingInfoParams) - key of setting in OsmAnd's preferences.
     *
     * @return boolean - true if setting is already set in SharedPreferences
     *
     */
    boolean areOsmandSettingsCustomized(in OsmandSettingsInfoParams params);

    /**
     * Method to customize parameters of OsmAnd.
     *
     * @param params (CustomizationInfoParams) - wrapper class for custom settings and ui.
     *
     * @param settingsParams (OsmandSettingsParams) - wrapper class for OsmAnd shared preferences params.
     * 			   See {@link #customizeOsmandSettings(in OsmandSettingsParams params) customizeOsmandSettings}
     * 			   method description for details.
     * @param navDrawerHeaderParams (NavDrawerHeaderParams) - wrapper class for OsmAnd navdrawer header params.
     * 			   See {@link #setNavDrawerLogoWithParams(in NavDrawerHeaderParams params) setNavDrawerLogoWithParams}
     * 			   method description for details.
     * @param navDrawerFooterParams (NavDrawerFooterParams) - wrapper class for OsmAnd navdrawer footer params.
     * 			   See {@link #setNavDrawerFooterWithParams(in NavDrawerFooterParams params) setNavDrawerFooterWithParams}
     * 			   method description for details.
     * @param visibilityWidgetsParams (ArrayList<SetWidgetsParams>) - wrapper class for OsmAnd widgets visibility.
     * 			   See {@link #regWidgetVisibility(in SetWidgetsParams params) regWidgetVisibility}
     * 			   method description for details.
     * @param availabilityWidgetsParams (ArrayList<SetWidgetsParams>) - wrapper class for OsmAnd widgets availability.
     * 			   See {@link #regWidgetAvailability(in SetWidgetsParams params) regWidgetAvailability}
     * 			   method description for details.
     * @param pluginsParams (ArrayList<PluginParams>) - wrapper class for OsmAnd plugins states params.
     * 			   See {@link #changePluginState(in PluginParams params) changePluginState}
     * 			   method description for details.
     * @param featuresEnabledIds (List<String>) - list of UI elements (like QuickSearch button) to show.
     * 			   See {@link #setEnabledIds(in List<String> ids) setEnabledIds}
     * @param featuresDisabledIds (List<String>) - list of UI elements (like QuickSearch button) to hide.
     * 			   See {@link #setDisabledIds(in List<String> ids) setDisabledIds}
     * @param featuresEnabledPatterns (List<String>) - list of NavDrawer menu items to show.
     * 			   See {@link #setEnabledPatterns(in List<String> patterns) setEnabledPatterns}
     * @param featuresDisabledPatterns (List<String>) - list of NavDrawer menu items to hide.
     * 			   See {@link #setDisabledPatterns(in List<String> patterns) setDisabledPatterns}
     *
     */
    boolean setCustomization(in CustomizationInfoParams params);
    
    /**
     * Method to register for Voice Router voice messages during navigation. Notifies user about voice messages.
     *    
     * @params subscribeToUpdates (boolean) - boolean flag to subscribe or unsubscribe from messages
     * @params callbackId (long) - id of callback, needed to unsubscribe from messages
     * @params callback (IOsmAndAidlCallback) - callback to notify user on voice message
     */
    long registerForVoiceRouterMessages(in ANavigationVoiceRouterMessageParams params, IOsmAndAidlCallback callback);

    /**
     * Removes all active map markers (marks them as passed and moves to history)
     * Empty class of params
     */
    boolean removeAllActiveMapMarkers(in RemoveMapMarkersParams params);

    /**
    * Method to get color name for gpx.
    *
    * @param fileName (String) - name of gpx file.
    *
    * @param gpxColor (String) - color name of gpx. Can be one of: "red", "orange", "lightblue",
    *                                              "blue", "purple", "translucent_red", "translucent_orange",
    *                                              "translucent_lightblue", "translucent_blue", "translucent_purple"
    * Which used in {@link #importGpx(in ImportGpxParams params) importGpx}
    * Or color hex if gpx has custom color.
    *
    */
    boolean getGpxColor(inout GpxColorParams params);

    boolean importProfile(in ProfileSettingsParams params);

    boolean executeQuickAction(in QuickActionParams params);

    boolean getQuickActionsInfo(out List<QuickActionInfoParams> quickActions);
<<<<<<< HEAD

    /**
     * Method to get position of various objects
     *
     * @params positionType (int) - type of position to get
     */
    boolean getPosition(in int positionType, out APosition position);

    /**
     * Method to get index of current route segment
     *
     */
    int getCurrentRouteSegmentIndex();

    /**
     * Method to get creation time current route
     *
     */
    long getRouteCreationTime();

    /**
     * Method to get current route points
     *
     */
    boolean getRoutePoints(out List<ALatLon> route);
=======
    /**
     * Toggle Lock/Unlock screen.
     */
    boolean setLockState(in SetLockStateParams params);
>>>>>>> 90131d5f
}<|MERGE_RESOLUTION|>--- conflicted
+++ resolved
@@ -858,7 +858,10 @@
     boolean executeQuickAction(in QuickActionParams params);
 
     boolean getQuickActionsInfo(out List<QuickActionInfoParams> quickActions);
-<<<<<<< HEAD
+    /**
+     * Toggle Lock/Unlock screen.
+     */
+    boolean setLockState(in SetLockStateParams params);
 
     /**
      * Method to get position of various objects
@@ -884,10 +887,4 @@
      *
      */
     boolean getRoutePoints(out List<ALatLon> route);
-=======
-    /**
-     * Toggle Lock/Unlock screen.
-     */
-    boolean setLockState(in SetLockStateParams params);
->>>>>>> 90131d5f
 }