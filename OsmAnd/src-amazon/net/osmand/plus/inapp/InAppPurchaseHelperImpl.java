package net.osmand.plus.inapp;

import android.app.Activity;
import android.content.Context;

import androidx.annotation.NonNull;
import androidx.annotation.Nullable;

import com.amazon.device.iap.PurchasingService;
import com.amazon.device.iap.model.Product;
import com.amazon.device.iap.model.ProductType;
import com.amazon.device.iap.model.PurchaseResponse;
import com.amazon.device.iap.model.Receipt;
import com.amazon.device.iap.model.UserData;

import net.osmand.plus.OsmandApplication;
import net.osmand.plus.R;
import net.osmand.plus.inapp.InAppPurchases.InAppPurchase;
import net.osmand.plus.inapp.InAppPurchases.InAppSubscription;
import net.osmand.plus.inapp.InAppPurchases.PurchaseInfo;
import net.osmand.plus.inapp.util.IapManager;
import net.osmand.plus.inapp.util.IapPurchasingListener;
import net.osmand.plus.inapp.util.IapPurchasingListener.PurchaseResponseListener;
import net.osmand.plus.inapp.util.UserIapData;
import net.osmand.plus.settings.backend.OsmandSettings;
import net.osmand.plus.utils.AndroidNetworkUtils;
import net.osmand.plus.utils.AndroidNetworkUtils.OnSendRequestsListener;
import net.osmand.plus.utils.AndroidNetworkUtils.Request;
import net.osmand.plus.utils.AndroidNetworkUtils.RequestResponse;
import net.osmand.plus.utils.AndroidUtils;
import net.osmand.util.Algorithms;

import java.lang.ref.WeakReference;
import java.text.ParseException;
import java.util.ArrayList;
import java.util.Arrays;
import java.util.Collection;
import java.util.Collections;
import java.util.Currency;
import java.util.HashMap;
import java.util.HashSet;
import java.util.List;
import java.util.Locale;
import java.util.Map;
import java.util.Map.Entry;
import java.util.Set;
import java.util.regex.Matcher;
import java.util.regex.Pattern;

public class InAppPurchaseHelperImpl extends InAppPurchaseHelper {

	private final IapPurchasingListener purchasingListener;

	private UserIapData userData;
	private Map<String, Product> productMap;
	private List<Receipt> receipts = new ArrayList<>();
	private Map<String, Receipt> subscriptionReceiptMap = new HashMap<>();

	public InAppPurchaseHelperImpl(OsmandApplication ctx) {
		super(ctx);
		purchases = new InAppPurchasesImpl(ctx);

		IapManager iapManager = new IapManager();
		purchasingListener = new IapPurchasingListener(iapManager);
		PurchasingService.registerListener(ctx, purchasingListener);
	}

	@Override
	public void isInAppPurchaseSupported(@NonNull Activity activity, @Nullable InAppPurchaseInitCallback callback) {
		if (callback != null) {
			callback.onSuccess();
		}
	}

	@Override
	protected void execImpl(@NonNull InAppPurchaseTaskType taskType, @NonNull InAppCommand command) {
		command.run(this);
	}

	@Override
	public void purchaseFullVersion(@NonNull Activity activity) throws UnsupportedOperationException {
		notifyShowProgress(InAppPurchaseTaskType.PURCHASE_FULL_VERSION);
		InAppPurchase fullVersion = purchases.getFullVersion();
		if (fullVersion != null) {
			exec(InAppPurchaseTaskType.PURCHASE_FULL_VERSION, new PurchaseInAppCommand(new WeakReference<>(activity), fullVersion.getSku()));
		}
	}

	@Override
	public void purchaseDepthContours(@NonNull Activity activity) throws UnsupportedOperationException {
		throw new UnsupportedOperationException("Attempt to purchase depth contours (amazon build)");
	}

	@Override
	public void purchaseContourLines(@NonNull Activity activity) throws UnsupportedOperationException {
		throw new UnsupportedOperationException("Attempt to purchase contour lines (amazon build)");
	}

	@Override
	public void manageSubscription(@NonNull Context ctx, @Nullable String sku) {
		OsmandApplication app = (OsmandApplication) ctx.getApplicationContext();
		app.showToastMessage(R.string.amz_manage_subscription_descr);
	}

	@Override
	protected boolean isUserInfoSupported() {
		return false;
	}

	@Override
	protected InAppCommand getPurchaseSubscriptionCommand(WeakReference<Activity> activity, String sku, String userInfo) throws UnsupportedOperationException {
		return new PurchaseInAppCommand(activity, sku);
	}

	@Override
	protected InAppCommand getRequestInventoryCommand(boolean userRequested) throws UnsupportedOperationException {
		return new RequestInventoryCommand(userRequested);
	}

	@Override
	protected boolean isBillingManagerExists() {
		return false;
	}

	@Override
	protected void destroyBillingManager() {
	}

	@Nullable
	private Product getProductInfo(@NonNull String productId) {
		Map<String, Product> productMap = this.productMap;
		if (productMap != null) {
			Collection<Product> products = productMap.values();
			for (Product product : products) {
				if (product.getSku().equals(productId)) {
					return product;
				}
			}
		}
		return null;
	}

	// Call when a purchase is finished
	private void onPurchaseFinished(@NonNull String sku, @NonNull PurchaseResponse response) {
		Receipt receipt = response.getReceipt();
		logDebug("Purchase finished: " + receipt.getSku());
		PurchaseInfo info = getPurchaseInfo(sku, receipt);
		UserData userData = response.getUserData();
		if (userData != null) {
			info.setPurchaseToken(userData.getUserId());
		} else {
			info.setPurchaseToken(getUserId());
		}
		onPurchaseDone(info);
	}

	private boolean hasDetails(@NonNull String productId) {
		return getProductInfo(productId) != null;
	}

	@NonNull
	private String getUserId() {
		UserIapData userData = this.userData;
		String userId = userData != null ? userData.getAmazonUserId() : null;
		return userId != null ? userId : "";
	}

	@Nullable
	private Receipt getReceipt(@NonNull String productId) {
		return subscriptionReceiptMap.get(productId);
	}

	private PurchaseInfo getPurchaseInfo(String sku, Receipt receipt) {
		return new PurchaseInfo(Collections.singletonList(sku), receipt.getReceiptId(), getUserId(),
				receipt.getPurchaseDate().getTime(), 0, true, !receipt.isCanceled());
	}

	private void fetchInAppPurchase(@NonNull InAppPurchase inAppPurchase, @NonNull Product product, @Nullable Receipt receipt) {
		if (receipt != null) {
			inAppPurchase.setPurchaseState(InAppPurchase.PurchaseState.PURCHASED);
			inAppPurchase.setPurchaseInfo(ctx, getPurchaseInfo(product.getSku(), receipt));
		} else {
			inAppPurchase.setPurchaseState(InAppPurchase.PurchaseState.NOT_PURCHASED);
			inAppPurchase.restorePurchaseInfo(ctx);
		}
		String price = product.getPrice();
		inAppPurchase.setPrice(price);

		double priceValue = 0;
		String countryCode = userData.getAmazonMarketplace();
		String currencyCode = !Algorithms.isEmpty(countryCode) ? Currency.getInstance(new Locale("", countryCode)).getCurrencyCode() : "";
		Pattern regex = Pattern.compile("\\d[\\d,.]+");
		Matcher finder = regex.matcher(price);
		if (finder.find()) {
			try {
				String rawPrice = finder.group(0);
				if (!Algorithms.isEmpty(rawPrice)) {
					priceValue = Double.parseDouble(rawPrice.trim().replaceAll(",", "."));
				}
				// do something with value
			} catch (Exception e) {
				priceValue = 0;
			}
		}
		inAppPurchase.setPriceCurrencyCode(currencyCode);
		if (priceValue > 0) {
			inAppPurchase.setPriceValue(priceValue);
		}
		if (inAppPurchase instanceof InAppSubscription) {
			InAppSubscription s = (InAppSubscription) inAppPurchase;
			s.restoreState(ctx);
			s.restoreExpireTime(ctx);
			SubscriptionStateHolder stateHolder = subscriptionStateMap.get(s.getSku());
			if (stateHolder != null) {
				s.setState(ctx, stateHolder.state);
				s.setExpireTime(ctx, stateHolder.expireTime);
			}
			String subscriptionPeriod = null;
			if (product.getSku().contains(".annual")) {
				subscriptionPeriod = "P1Y";
			} else if (product.getSku().contains(".monthly")) {
				subscriptionPeriod = "P1M";
			}
			if (!Algorithms.isEmpty(subscriptionPeriod)) {
				try {
					s.setSubscriptionPeriodString(subscriptionPeriod);
				} catch (ParseException e) {
					LOG.error(e);
				}
			}
		}
	}

	private class RequestInventoryCommand extends InAppCommand {

		private final boolean userRequested;
		private final PurchaseResponseListener responseListener;

		private RequestInventoryCommand(boolean userRequested) {
			this.userRequested = userRequested;
			this.responseListener = new PurchaseResponseListener() {
				@Override
				public void onUserDataResponse(@Nullable UserIapData userData) {
					InAppPurchaseHelperImpl.this.userData = userData;
					if (userData != null) {
						logDebug("getPurchaseUpdates");
						PurchasingService.getPurchaseUpdates(true);
					} else {
						obtainInAppsInfo();
					}
				}

				@Override
				public void onPurchaseUpdatesResponse(@Nullable Map<UserData, List<Receipt>> purchaseMap, boolean hasMore) {
					List<Receipt> receipts = new ArrayList<>(InAppPurchaseHelperImpl.this.receipts);
					UserIapData userData = InAppPurchaseHelperImpl.this.userData;
					if (!Algorithms.isEmpty(purchaseMap) && userData != null) {
						for (Entry<UserData, List<Receipt>> receiptsEntry : purchaseMap.entrySet()) {
							UserData ud = receiptsEntry.getKey();
							if (Algorithms.stringsEqual(userData.getAmazonUserId(), ud.getUserId()) &&
									Algorithms.stringsEqual(userData.getAmazonMarketplace(), ud.getMarketplace())) {
								receipts.addAll(receiptsEntry.getValue());
							}
						}
					}
					InAppPurchaseHelperImpl.this.receipts = receipts;
					if (!hasMore) {
						obtainInAppsInfo();
					}
				}

				@Override
				public void onProductDataResponse(@Nullable Map<String, Product> productMap) {
					InAppPurchaseHelperImpl.this.productMap = productMap;
					if (productMap != null) {
						purchasingListener.removeResponseListener(responseListener);
						processInventory();
					} else {
						commandDone();
					}
				}

				@Override
				public void onPurchaseResponse(@Nullable PurchaseResponse response) {
				}

				private void processInventory() {
					logDebug("Query sku details was successful.");

					/*
					 * Check for items we own. Notice that for each purchase, we check
					 * the developer payload to see if it's correct!
					 */

					List<String> allOwnedSubscriptionSkus = new ArrayList<>(subscriptionStateMap.keySet());
					for (InAppSubscription s : getSubscriptions().getAllSubscriptions()) {
						if (hasDetails(s.getSku())) {
							Receipt receipt = getReceipt(s.getSku());
							Product productInfo = getProductInfo(s.getSku());
							if (productInfo != null) {
								fetchInAppPurchase(s, productInfo, receipt);
							}
							allOwnedSubscriptionSkus.remove(s.getSku());
						}
					}
					for (String sku : allOwnedSubscriptionSkus) {
						Receipt receipt = getReceipt(sku);
						Product productInfo = getProductInfo(sku);
						if (productInfo != null) {
							InAppSubscription s = getSubscriptions().upgradeSubscription(sku);
							if (s != null) {
								fetchInAppPurchase(s, productInfo, receipt);
							}
						}
					}

					InAppPurchase fullVersion = getFullVersion();
					if (fullVersion != null && hasDetails(fullVersion.getSku())) {
						Receipt receipt = getReceipt(fullVersion.getSku());
						Product productInfo = getProductInfo(fullVersion.getSku());
						if (productInfo != null) {
							fetchInAppPurchase(fullVersion, productInfo, receipt);
						}
					}
					if (fullVersion != null && getReceipt(fullVersion.getSku()) != null) {
						ctx.getSettings().FULL_VERSION_PURCHASED.set(true);
					}

					// Do we have the live updates?
					boolean subscribedToLiveUpdates = false;
					boolean subscribedToOsmAndPro = false;
					boolean subscribedToMaps = false;
					Map<String, Receipt> subscriptionPurchases = new HashMap<>();
					for (InAppSubscription s : getSubscriptions().getAllSubscriptions()) {
						Receipt receipt = getReceipt(s.getSku());
						if (receipt != null || s.getState().isActive()) {
							if (receipt != null) {
								subscriptionPurchases.put(s.getSku(), receipt);
							}
							if (!subscribedToLiveUpdates && purchases.isLiveUpdatesSubscription(s)) {
								subscribedToLiveUpdates = true;
							}
							if (!subscribedToOsmAndPro && purchases.isOsmAndProSubscription(s)) {
								subscribedToOsmAndPro = true;
							}
							if (!subscribedToMaps && purchases.isMapsSubscription(s)) {
								subscribedToMaps = true;
							}
						}
					}
					if (!subscribedToLiveUpdates && ctx.getSettings().LIVE_UPDATES_PURCHASED.get()) {
						ctx.getSettings().LIVE_UPDATES_PURCHASED.set(false);
					} else if (subscribedToLiveUpdates) {
						ctx.getSettings().LIVE_UPDATES_PURCHASED.set(true);
					}
					if (!subscribedToOsmAndPro && ctx.getSettings().OSMAND_PRO_PURCHASED.get()) {
						ctx.getSettings().OSMAND_PRO_PURCHASED.set(false);
					} else if (subscribedToOsmAndPro) {
						ctx.getSettings().OSMAND_PRO_PURCHASED.set(true);
					}
					if (!subscribedToMaps && ctx.getSettings().OSMAND_MAPS_PURCHASED.get()) {
						ctx.getSettings().OSMAND_MAPS_PURCHASED.set(false);
					} else if (subscribedToMaps) {
						ctx.getSettings().OSMAND_MAPS_PURCHASED.set(true);
					}
					if (!subscribedToLiveUpdates && !subscribedToOsmAndPro && !subscribedToMaps) {
						onSubscriptionExpired();
					}

					lastValidationCheckTime = System.currentTimeMillis();
					logDebug("User " + (subscribedToLiveUpdates ? "HAS" : "DOES NOT HAVE") + " live updates purchased.");
					logDebug("User " + (subscribedToOsmAndPro ? "HAS" : "DOES NOT HAVE") + " OsmAnd Pro purchased.");
					logDebug("User " + (subscribedToMaps ? "HAS" : "DOES NOT HAVE") + " Maps purchased.");

					OsmandSettings settings = ctx.getSettings();
					settings.INAPPS_READ.set(true);

					Map<String, Receipt> tokensToSend = new HashMap<>();
					if (subscriptionPurchases.size() > 0) {
						List<String> tokensSent = Arrays.asList(settings.BILLING_PURCHASE_TOKENS_SENT.get().split(";"));
						for (Entry<String, Receipt> receiptEntry : subscriptionPurchases.entrySet()) {
							String sku = receiptEntry.getKey();
							if (!tokensSent.contains(sku)) {
								tokensToSend.put(sku, receiptEntry.getValue());
							}
						}
					}
					List<PurchaseInfo> purchaseInfoList = new ArrayList<>();
					for (Entry<String, Receipt> receiptEntry : tokensToSend.entrySet()) {
						purchaseInfoList.add(getPurchaseInfo(receiptEntry.getKey(), receiptEntry.getValue()));
					}
					onSkuDetailsResponseDone(purchaseInfoList, userRequested);
				}

				private void onSubscriptionExpired() {
<<<<<<< HEAD
					if (!InAppPurchaseUtils.isDepthContoursPurchased(ctx)) {
=======
					if (!InAppPurchaseUtils.isDepthContoursAvailable(ctx)) {
>>>>>>> f41cdd19
						ctx.getSettings().getCustomRenderBooleanProperty("depthContours").set(false);
					}
				}
			};
			purchasingListener.addResponseListener(responseListener);
		}

		@Override
		protected void commandDone() {
			super.commandDone();
			purchasingListener.removeResponseListener(responseListener);
			inventoryRequested = false;
		}

		@Override
		protected boolean userRequested() {
			return userRequested;
		}

		@Override
		public void run(InAppPurchaseHelper helper) {
			logDebug("Setup successful. Querying inventory.");
			InAppPurchaseHelperImpl.this.receipts = new ArrayList<>();
			try {
				logDebug("getUserData");
				PurchasingService.getUserData();
			} catch (Exception e) {
				logError("queryInventoryAsync Error", e);
				notifyDismissProgress(InAppPurchaseTaskType.REQUEST_INVENTORY);
				stop(true);
				commandDone();
			}
		}

		private void obtainInAppsInfo() {
			if (uiActivity != null) {
				Set<String> productIds = new HashSet<>();
				List<Receipt> receipts = InAppPurchaseHelperImpl.this.receipts;
				Map<String, SubscriptionStateHolder> subscriptionStateMap = new HashMap<>();
				Map<String, Receipt> subscriptionReceiptMap = new HashMap<>();
				boolean requested = false;
				if (!Algorithms.isEmpty(receipts)) {
					String url = "https://osmand.net/api/subscriptions/get";
					String userOperation = "Requesting subscription state...";
					List<Request> requests = new ArrayList<>();
					for (Receipt receipt : receipts) {
						if (receipt.getProductType() == ProductType.SUBSCRIPTION) {
							productIds.add(receipt.getSku());
							Map<String, String> parameters = new HashMap<>();
							parameters.put("androidPackage", ctx.getPackageName());
							addUserInfo(parameters);
							parameters.put("orderId", receipt.getReceiptId());
							requests.add(new Request(url, parameters, userOperation, false, false));
						}
					}
					if (!Algorithms.isEmpty(requests)) {
						requested = true;
						AndroidNetworkUtils.sendRequestsAsync(ctx, requests, new OnSendRequestsListener() {
							@Override
							public void onRequestSending(@NonNull Request request) {
							}

							@Override
							public void onRequestSent(@NonNull RequestResponse response) {
							}

							@Override
							public void onRequestsSent(@NonNull List<RequestResponse> results) {
								for (RequestResponse response : results) {
									String subscriptionStateStr = response.getResponse();
									if (!Algorithms.isEmpty(subscriptionStateStr)) {
										Map<String, SubscriptionStateHolder> subscriptionState = parseSubscriptionStates(subscriptionStateStr);
										if (!subscriptionState.isEmpty()) {
											Entry<String, SubscriptionStateHolder> subStateEntry = subscriptionState.entrySet().iterator().next();
											String sku = subStateEntry.getKey();
											SubscriptionStateHolder state = subStateEntry.getValue();
											subscriptionStateMap.put(sku, state);
											String receiptId = response.getRequest().getParameters().get("orderId");
											for (Receipt receipt : receipts) {
												if (receipt.getReceiptId().equals(receiptId)) {
													subscriptionReceiptMap.put(sku, receipt);
													break;
												}
											}
											productIds.add(sku);
										}
									}
								}
								InAppPurchaseHelperImpl.this.subscriptionStateMap = subscriptionStateMap;
								InAppPurchaseHelperImpl.this.subscriptionReceiptMap = subscriptionReceiptMap;
								for (InAppPurchase purchase : getInAppPurchases().getAllInAppPurchases(true)) {
									productIds.add(purchase.getSku());
								}
								PurchasingService.getProductData(productIds);
							}
						});
					}
				}
				if (!requested) {
					for (InAppPurchase purchase : getInAppPurchases().getAllInAppPurchases(true)) {
						productIds.add(purchase.getSku());
					}
					PurchasingService.getProductData(productIds);
				}
			} else {
				commandDone();
			}
		}
	}

	private class PurchaseInAppCommand extends InAppCommand {

		private final WeakReference<Activity> activityRef;
		private final String sku;
		private final PurchaseResponseListener responseListener;

		public PurchaseInAppCommand(WeakReference<Activity> activity, String sku) {
			this.activityRef = activity;
			this.sku = sku;

			responseListener = new PurchaseResponseListener() {
				@Override
				public void onUserDataResponse(@Nullable UserIapData userData) {
				}

				@Override
				public void onProductDataResponse(@Nullable Map<String, Product> productMap) {
				}

				@Override
				public void onPurchaseUpdatesResponse(@Nullable Map<UserData, List<Receipt>> purchaseMap, boolean hasMore) {
				}

				@Override
				public void onPurchaseResponse(@Nullable PurchaseResponse response) {
					if (response != null) {
						Activity a = activity.get();
						if (AndroidUtils.isActivityNotDestroyed(a)) {
							onPurchaseFinished(sku, response);
						} else {
							logError("startResolutionForResult on destroyed activity");
						}
					} else {
						logError("Purchase failed");
					}
					commandDone();
				}
			};
			purchasingListener.addResponseListener(responseListener);
		}

		@Override
		protected void commandDone() {
			super.commandDone();
			purchasingListener.removeResponseListener(responseListener);
		}

		@Override
		public void run(InAppPurchaseHelper helper) {
			try {
				Activity a = activityRef.get();
				Product productInfo = getProductInfo(sku);
				if (AndroidUtils.isActivityNotDestroyed(a) && productInfo != null) {
					logDebug("getPurchaseUpdates");
					PurchasingService.purchase(sku);
				} else {
					stop(true);
				}
			} catch (Exception e) {
				logError("launchPurchaseFlow Error", e);
				stop(true);
			}
		}
	}
}<|MERGE_RESOLUTION|>--- conflicted
+++ resolved
@@ -393,11 +393,7 @@
 				}
 
 				private void onSubscriptionExpired() {
-<<<<<<< HEAD
 					if (!InAppPurchaseUtils.isDepthContoursPurchased(ctx)) {
-=======
-					if (!InAppPurchaseUtils.isDepthContoursAvailable(ctx)) {
->>>>>>> f41cdd19
 						ctx.getSettings().getCustomRenderBooleanProperty("depthContours").set(false);
 					}
 				}
