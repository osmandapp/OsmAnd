--- conflicted
+++ resolved
@@ -1,11 +1,9 @@
 package net.osmand.test.common;
 
-<<<<<<< HEAD
-import android.util.Log;
-=======
 import android.content.res.Configuration;
 import android.content.res.Resources;
->>>>>>> 3be4bee2
+
+import android.util.Log;
 
 import androidx.annotation.NonNull;
 
@@ -31,7 +29,11 @@
 		}
 	}
 
-<<<<<<< HEAD
+	public static void setLocale(@NonNull OsmandApplication app, Locale locale) {
+		Locale.setDefault(locale);
+		app.getLocaleHelper().checkPreferredLocale();
+	}
+
 	public static boolean isShowWikiOnMap(@NonNull OsmandApplication app) {
 		PoiFiltersHelper helper = app.getPoiFilters();
 		if (helper != null) {
@@ -43,10 +45,5 @@
 			}
 		}
 		return false;
-=======
-	public static void setLocale(@NonNull OsmandApplication app, Locale locale) {
-		Locale.setDefault(locale);
-		app.getLocaleHelper().checkPreferredLocale();
->>>>>>> 3be4bee2
 	}
 }