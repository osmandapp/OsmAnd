package net.osmand.telegram.ui

import android.content.Context
import android.content.Intent
import android.content.pm.PackageManager
import android.graphics.drawable.BitmapDrawable
import android.graphics.drawable.Drawable
import android.graphics.drawable.LayerDrawable
import android.os.*
import android.text.SpannableString
import android.text.Spanned
import android.text.style.ForegroundColorSpan
import android.util.DisplayMetrics
import android.view.LayoutInflater
import android.view.View
import android.view.ViewGroup
import android.view.WindowManager
import android.widget.ImageView
import android.widget.LinearLayout
import android.widget.TextView
import android.widget.Toast
import androidx.core.content.ContextCompat
import com.google.android.material.snackbar.Snackbar
import net.osmand.PlatformUtil
import net.osmand.aidl.gpx.AGpxBitmap
import net.osmand.gpx.GPXFile
import net.osmand.gpx.GPXTrackAnalysis
import net.osmand.telegram.R
import net.osmand.telegram.TelegramApplication
import net.osmand.telegram.TelegramSettings
import net.osmand.telegram.helpers.OsmandAidlHelper
import net.osmand.telegram.helpers.TelegramUiHelper
import net.osmand.telegram.utils.AndroidUtils
import net.osmand.telegram.utils.OsmandFormatter
import net.osmand.telegram.utils.OsmandLocationUtils
import net.osmand.util.Algorithms
import java.io.File
import java.text.SimpleDateFormat
import java.util.*

class UserGpxInfoFragment : BaseDialogFragment() {

	private val log = PlatformUtil.getLog(UserGpxInfoFragment::class.java)

	private val uiUtils get() = app.uiUtils

	private var gpxDataItem: GpxDataItem? = null

	private var loadGpxAsyncTask: LoadGpxAsyncTask? = null
	private lateinit var loadGpxListener: LoadGpxListener

	private lateinit var mainView: View
	private lateinit var dateTimeBtn: TextView
	private lateinit var liveBtn: TextView

	private lateinit var iconMap: ImageView

	private lateinit var avgElevationTv: TextView
	private lateinit var avgSpeedTv: TextView
	private lateinit var totalDistanceTv: TextView
	private lateinit var timeSpanTv: TextView

	private var startCalendar = Calendar.getInstance()
	private var endCalendar = Calendar.getInstance()

	private var userId = -1L
	private var chatId = -1L
	private var deviceName = ""

	private var handler: Handler = Handler()

	private var endTimeChanged = false
	private var snackbarShown = false

	override fun onCreateView(
		inflater: LayoutInflater,
		parent: ViewGroup?,
		savedInstanceState: Bundle?
	): View {
		mainView = inflater.inflate(R.layout.fragment_user_gpx_info, parent)
		AndroidUtils.addStatusBarPadding19v(requireContext(), mainView)

		readFromBundle(savedInstanceState ?: arguments)

		val user = app.telegramHelper.getUser(userId)
		if (deviceName.isNotEmpty()) {
			mainView.findViewById<TextView>(R.id.title).text = deviceName
			TelegramUiHelper.setupPhoto(app, mainView.findViewById<ImageView>(R.id.user_icon),
				null, R.drawable.img_user_placeholder, false)
		} else if (user != null) {
			mainView.findViewById<TextView>(R.id.title).text = TelegramUiHelper.getUserName(user)
			TelegramUiHelper.setupPhoto(app, mainView.findViewById<ImageView>(R.id.user_icon),
				telegramHelper.getUserPhotoPath(user), R.drawable.img_user_placeholder, false)
		}

		loadGpxListener = object : LoadGpxListener {
			override fun onLoadGpxFinish(dataItem: GpxDataItem) {
				gpxDataItem = dataItem
				updateGPXStatisticRow()
				updateDateAndTimeButton()
				updateGPXMap()
			}

			override fun onLoadGpxError(error: String) {
				log.error(error)
			}
		}

		val openGpxListener = View.OnClickListener {
			val gpx = gpxDataItem?.gpxFile
			if (gpx != null) {
				if (gpx.path.isNotEmpty()) {
					openGpx(gpx.path)
				} else {
					saveCurrentGpxToFile(object :
						OsmandLocationUtils.SaveGpxListener {

						override fun onSavingGpxFinish(path: String) {
							openGpx(path)
						}

						override fun onSavingGpxError(error: Exception) {
							Toast.makeText(app, error.message, Toast.LENGTH_LONG).show()
						}
					})
				}
			}
		}

		iconMap = mainView.findViewById<ImageView>(R.id.gpx_map)
		app.osmandAidlHelper.setGpxBitmapCreatedListener(
			object : OsmandAidlHelper.GpxBitmapCreatedListener {
				override fun onGpxBitmapCreated(bitmap: AGpxBitmap) {
					activity?.runOnUiThread {
						iconMap.setImageDrawable(BitmapDrawable(app.resources, bitmap.bitmap))
						iconMap.setOnClickListener(openGpxListener)
					}
				}
			})

		mainView.findViewById<ImageView>(R.id.back_button).apply {
			setImageDrawable(uiUtils.getThemedIcon(R.drawable.ic_arrow_back))
			setOnClickListener {
				dismiss()
			}
		}

		dateTimeBtn = mainView.findViewById<TextView>(R.id.date_time_btn).apply {
			setOnClickListener {
				fragmentManager?.also { fm ->
					SetTimeBottomSheet.showInstance(fm, this@UserGpxInfoFragment, startCalendar.timeInMillis, endCalendar.timeInMillis)
				}
			}
			setTextColor(AndroidUtils.createPressedColorStateList(app, true, R.color.ctrl_active_light, R.color.ctrl_light))
		}
		updateDateAndTimeButton()

		liveBtn = mainView.findViewById<TextView>(R.id.live_btn).apply {
			setOnClickListener {
				val enabled = !liveTrackEnabled()
				settings.updateLiveTrack(userId, chatId, deviceName, enabled)
				updateLiveTrackBtn()
				if (enabled) {
					startHandler()
				}
			}
		}
		updateLiveTrackBtn()

		avgElevationTv = mainView.findViewById<TextView>(R.id.average_altitude_text)
		avgSpeedTv = mainView.findViewById<TextView>(R.id.average_speed_text)
		totalDistanceTv = mainView.findViewById<TextView>(R.id.distance_text)
		timeSpanTv = mainView.findViewById<TextView>(R.id.duration_text)

		updateGPXStatisticRow()

		val imageRes = if (app.isOsmAndInstalled()) {
			TelegramSettings.AppConnect.getIconId(settings.appToConnectPackage)
		} else {
			R.drawable.ic_logo_osmand_free
		}
		mainView.findViewById<ImageView>(R.id.open_in_osmand_icon).setImageResource(imageRes)
		mainView.findViewById<LinearLayout>(R.id.open_in_osmand_btn).setOnClickListener(openGpxListener)

		mainView.findViewById<TextView>(R.id.open_in_osmand_title).setTextColor(AndroidUtils.createPressedColorStateList(app, true, R.color.ctrl_active_light, R.color.ctrl_light))
		mainView.findViewById<TextView>(R.id.share_gpx_title).setTextColor(AndroidUtils.createPressedColorStateList(app, true, R.color.ctrl_active_light, R.color.ctrl_light))

		mainView.findViewById<ImageView>(R.id.share_gpx_icon).setImageDrawable(getShareIcon())
		mainView.findViewById<LinearLayout>(R.id.share_gpx_btn).apply {
			setOnClickListener {
				val gpx = gpxDataItem?.gpxFile
				if (gpx != null) {
					if (gpx.path.isNotEmpty()) {
						(activity as MainActivity).shareGpx(gpx.path)
					} else {
						saveCurrentGpxToFile(object :
							OsmandLocationUtils.SaveGpxListener {
							override fun onSavingGpxFinish(path: String) {
								(activity as MainActivity).shareGpx(path)
							}

							override fun onSavingGpxError(error: Exception) {
								Toast.makeText(app, error.message, Toast.LENGTH_LONG).show()
							}
						})
					}
				}
			}
		}

		updateGpxInfo()

		return mainView
	}

	override fun onSaveInstanceState(outState: Bundle) {
		super.onSaveInstanceState(outState)
		outState.putLong(USER_ID_KEY, userId)
		outState.putLong(CHAT_ID_KEY, chatId)
		outState.putString(DEVICE_NAME_KEY, deviceName)
		outState.putLong(START_KEY, startCalendar.timeInMillis)
		outState.putLong(END_KEY, endCalendar.timeInMillis)
	}

	override fun onActivityResult(requestCode: Int, resultCode: Int, data: Intent?) {
		super.onActivityResult(requestCode, resultCode, data)
		when (requestCode) {
			ChooseOsmAndBottomSheet.OSMAND_CHOSEN_REQUEST_CODE -> updateGPXMap()
			SetTimeBottomSheet.SET_TIME_REQUEST_CODE -> {
				if (data != null) {
					val startTime = data.getLongExtra(SetTimeBottomSheet.START_TIME, -1)
					val endTime = data.getLongExtra(SetTimeBottomSheet.END_TIME, -1)
					if (startTime != -1L && endTime != -1L) {
						endTimeChanged = endCalendar.timeInMillis != endTime
						startCalendar.timeInMillis = startTime
						endCalendar.timeInMillis = endTime
						updateGpxInfo()
					}
				}
			}
		}
	}

	override fun onResume() {
		super.onResume()
		if (liveTrackEnabled()) {
			startHandler()
		}
	}

	private fun startHandler() {
		if (!handler.hasMessages(TRACK_UPDATE_MSG_ID)) {
			val msg = Message.obtain(handler) {
				if (isResumed && liveTrackEnabled()) {
					updateGpxInfo()
					startHandler()
				}
			}
			msg.what = TRACK_UPDATE_MSG_ID
			handler.sendMessageDelayed(msg, UPDATE_TRACK_INTERVAL_MS)
		}
	}

	private fun canOsmandCreateBitmap(): Boolean {
		val version = AndroidUtils.getAppVersionCode(app, app.settings.appToConnectPackage)
		return version >= MIN_OSMAND_BITMAP_VERSION_CODE
	}

	private fun openGpx(path: String) {
		val fileUri = AndroidUtils.getUriForFile(app, File(path))
		val openGpxIntent = Intent(Intent.ACTION_VIEW)
		openGpxIntent.setDataAndType(fileUri, "application/gpx+xml")
		openGpxIntent.addFlags(Intent.FLAG_GRANT_READ_URI_PERMISSION)
		val resolved = activity?.packageManager?.resolveActivity(openGpxIntent, PackageManager.MATCH_DEFAULT_ONLY)
		if (resolved != null) {
			startActivity(openGpxIntent)
		}
	}

	private fun saveCurrentGpxToFile(listener: OsmandLocationUtils.SaveGpxListener) {
		val gpx = gpxDataItem?.gpxFile
		if (gpx != null) {
			OsmandLocationUtils.saveGpx(app, gpx, listener)
		}
	}

	private fun readFromBundle(bundle: Bundle?) {
		bundle?.also {
			userId = it.getLong(USER_ID_KEY)
			chatId = it.getLong(CHAT_ID_KEY)
			deviceName = it.getString(DEVICE_NAME_KEY, "")
			startCalendar.timeInMillis = it.getLong(START_KEY)
			endCalendar.timeInMillis = it.getLong(END_KEY)
		}
	}

	private fun liveTrackEnabled() = settings.isLiveTrackEnabled(userId, chatId, deviceName)

	private fun updateLiveTrackBtn() {
		val enabled = liveTrackEnabled()
		val icon = getLiveTrackBtnIcon(enabled)
		val normalTextColor = if (enabled) R.color.ctrl_active_light else R.color.secondary_text_light

		liveBtn.setTextColor(AndroidUtils.createPressedColorStateList(app, true, normalTextColor, R.color.ctrl_light))
		liveBtn.setCompoundDrawablesWithIntrinsicBounds(icon, null, null, null)
	}

	private fun getShareIcon(): Drawable? {
		val normal = app.uiUtils.getActiveIcon(R.drawable.ic_action_share)
		if (Build.VERSION.SDK_INT >= 21) {
			val active = app.uiUtils.getIcon(R.drawable.ic_action_share, R.color.ctrl_light)
			if (normal != null && active != null) {
				return AndroidUtils.createPressedStateListDrawable(normal, active)
			}
		}
		return normal
	}

	private fun getLiveTrackBtnIcon(enabled: Boolean): Drawable? {
		val iconColor = if (enabled) R.color.live_track_active_icon else R.color.icon_light

		val layers = arrayOfNulls<Drawable>(2)
		layers[0] = app.uiUtils.getIcon(R.drawable.ic_action_round_shape)
		layers[1] = app.uiUtils.getIcon(R.drawable.ic_action_record, iconColor)

		if (Build.VERSION.SDK_INT >= 21 && !enabled) {
			val normal = layers[1]
			val active = app.uiUtils.getIcon(R.drawable.ic_action_record, R.color.live_track_active_icon)
			if (normal != null && active != null) {
				layers[1] = AndroidUtils.createPressedStateListDrawable(normal, active)
			}
		}

		return LayerDrawable(layers)
	}

	private fun updateGpxInfo() {
		checkTime()
		stopLoadGpxAsyncTask()
		loadGpxAsyncTask = LoadGpxAsyncTask(app, userId, chatId, deviceName, startCalendar.timeInMillis, endCalendar.timeInMillis, loadGpxListener)
		loadGpxAsyncTask!!.execute()
	}

	private fun stopLoadGpxAsyncTask() {
		val asyncTask = loadGpxAsyncTask
		if (asyncTask != null && asyncTask.status == AsyncTask.Status.RUNNING) {
			asyncTask.cancel(false)
		}
	}

	private fun checkTime() {
		val enabled = liveTrackEnabled()
		if (enabled && !endTimeChanged) {
			val locationMessage = app.locationMessages.getLastLocationInfoForUserInChat(userId, chatId, deviceName)
			if (locationMessage != null && locationMessage.time > endCalendar.timeInMillis) {
				endCalendar.timeInMillis = locationMessage.time
			}
		}
		if (startCalendar.timeInMillis > endCalendar.timeInMillis) {
			val time = startCalendar.timeInMillis
			startCalendar.timeInMillis = endCalendar.timeInMillis
			endCalendar.timeInMillis = time
		}
	}

	private fun updateDateAndTimeButton() {
		val dateFormat = SimpleDateFormat(DATE_FORMAT, Locale.getDefault())
		val start = dateFormat.format(startCalendar.timeInMillis)
		val end = dateFormat.format(endCalendar.timeInMillis)
		val text = "$start — $end"
		dateTimeBtn.text = SpannableString(text).apply {
			val index = text.indexOf("—")
			if (index != -1) {
				setSpan(ForegroundColorSpan(ContextCompat.getColor(app, R.color.secondary_text_light)), index, index + 1, Spanned.SPAN_EXCLUSIVE_EXCLUSIVE)
			}
		}
	}

	private fun updateGPXStatisticRow() {
		val analysis = gpxDataItem?.analysis
		avgElevationTv.text = if (analysis != null && analysis.avgElevation != 0.0) OsmandFormatter.getFormattedAlt(analysis.avgElevation, app) else "-"
		avgSpeedTv.text = if (analysis != null && analysis.isSpeedSpecified) OsmandFormatter.getFormattedSpeed(analysis.avgSpeed, app) else "-"
		totalDistanceTv.text = if (analysis != null && analysis.totalDistance != 0.0f) OsmandFormatter.getFormattedDistance(analysis.totalDistance, app) else "-"
<<<<<<< HEAD
		timeSpanTv.text = if (analysis != null && analysis.durationInSeconds != 0) Algorithms.formatDuration((analysis.timeSpan / 1000).toInt(), true) else "-"
=======
		timeSpanTv.text = if (analysis != null && analysis.durationInSeconds != 0) Algorithms.formatDuration(analysis.durationInSeconds, true) else "-"
>>>>>>> ca955218
	}

	private fun updateGPXMap() {
		if (!app.isAnyOsmAndInstalled()) {
			activity?.let {
				MainActivity.OsmandMissingDialogFragment().show(it.supportFragmentManager, null)
			}
		} else if (!app.isOsmAndChosen() || (app.isOsmAndChosen() && !app.isOsmAndInstalled())) {
			fragmentManager?.also { ChooseOsmAndBottomSheet.showInstance(it, this) }
		} else if (!canOsmandCreateBitmap()) {
			if (!snackbarShown) {
				val snackbar = Snackbar.make(mainView, R.string.please_update_osmand, Snackbar.LENGTH_LONG)
						.setAction(R.string.shared_string_update) {
							val packageName = if (app.settings.appToConnectPackage == OsmandAidlHelper.OSMAND_NIGHTLY_PACKAGE_NAME)
									OsmandAidlHelper.OSMAND_FREE_PACKAGE_NAME else app.settings.appToConnectPackage
							startActivity(AndroidUtils.getPlayMarketIntent(app, packageName))
						}
				AndroidUtils.setSnackbarTextColor(snackbar, R.color.ctrl_active_dark)
				snackbar.show()
				snackbarShown = true
			}
		} else {
			saveCurrentGpxToFile(object :
				OsmandLocationUtils.SaveGpxListener {
				override fun onSavingGpxFinish(path: String) {
					val mgr = activity?.getSystemService(Context.WINDOW_SERVICE)
					if (mgr != null) {
						val dm = DisplayMetrics()
						(mgr as WindowManager).defaultDisplay.getMetrics(dm)
						val widthPixels = iconMap.width
						val heightPixels = iconMap.height
						val gpxUri = AndroidUtils.getUriForFile(app, File(path))
						app.osmandAidlHelper.execOsmandApi {
							app.osmandAidlHelper.getBitmapForGpx(gpxUri, dm.density, widthPixels, heightPixels, GPX_TRACK_COLOR)
						}
					}
				}

				override fun onSavingGpxError(error: Exception) {
					log.error(error)
				}
			})
		}
	}

	private class LoadGpxAsyncTask internal constructor(
		private val app: TelegramApplication,
		private val userId: Long,
		private val chatId: Long,
		private val deviceName: String,
		private val start: Long,
		private val end: Long,
		private val listener: LoadGpxListener
	) :
		AsyncTask<Void, Void, GpxDataItem>() {

		override fun doInBackground(vararg params: Void): GpxDataItem? {
			val locationMessages = app.locationMessages.getMessagesForUserInChat(userId, chatId, deviceName, start, end)
			if (locationMessages.isNotEmpty() && !isCancelled) {
				val items = OsmandLocationUtils.convertLocationMessagesToGpxFiles(app, locationMessages)
				if (items.isNotEmpty() && !isCancelled) {
					val gpx = items.firstOrNull()
					if (gpx != null) {
						val analysis = gpx.getAnalysis(0)
						return if (!isCancelled) GpxDataItem(gpx, analysis) else null
					}
				}
			}
			return null
		}

		override fun onPostExecute(gpxDataItem: GpxDataItem?) {
			if (gpxDataItem != null) {
				listener.onLoadGpxFinish(gpxDataItem)
			} else {
				listener.onLoadGpxError("Cant create gpx for $userId $chatId $deviceName $start $end")
			}
		}
	}

	interface LoadGpxListener {

		fun onLoadGpxFinish(dataItem: GpxDataItem)

		fun onLoadGpxError(error: String)

	}

	data class GpxDataItem(
            val gpxFile: GPXFile,
            val analysis: GPXTrackAnalysis
	)

	companion object {

		private const val TAG = "UserGpxInfoFragment"
		private const val START_KEY = "start_key"
		private const val END_KEY = "end_key"
		private const val USER_ID_KEY = "user_id_key"
		private const val CHAT_ID_KEY = "chat_id_key"
		private const val DEVICE_NAME_KEY = "device_name_key"
		private const val DATE_FORMAT = "dd MMM HH:mm"

		private const val GPX_TRACK_COLOR = -65536
		private	const val MIN_OSMAND_BITMAP_VERSION_CODE = 330
		private const val UPDATE_TRACK_INTERVAL_MS = 30 * 1000L // 30 sec
		private const val TRACK_UPDATE_MSG_ID = 1001

		fun showInstance(fm: androidx.fragment.app.FragmentManager, userId: Long, chatId: Long, deviceName: String, start: Long, end: Long): Boolean {
			return try {
				val fragment = UserGpxInfoFragment().apply {
					arguments = Bundle().apply {
						putLong(USER_ID_KEY, userId)
						putLong(CHAT_ID_KEY, chatId)
						putString(DEVICE_NAME_KEY, deviceName)
						putLong(START_KEY, start)
						putLong(END_KEY, end)
					}
				}
				fragment.show(fm, TAG)
				true
			} catch (e: RuntimeException) {
				false
			}
		}
	}
}<|MERGE_RESOLUTION|>--- conflicted
+++ resolved
@@ -381,11 +381,7 @@
 		avgElevationTv.text = if (analysis != null && analysis.avgElevation != 0.0) OsmandFormatter.getFormattedAlt(analysis.avgElevation, app) else "-"
 		avgSpeedTv.text = if (analysis != null && analysis.isSpeedSpecified) OsmandFormatter.getFormattedSpeed(analysis.avgSpeed, app) else "-"
 		totalDistanceTv.text = if (analysis != null && analysis.totalDistance != 0.0f) OsmandFormatter.getFormattedDistance(analysis.totalDistance, app) else "-"
-<<<<<<< HEAD
-		timeSpanTv.text = if (analysis != null && analysis.durationInSeconds != 0) Algorithms.formatDuration((analysis.timeSpan / 1000).toInt(), true) else "-"
-=======
-		timeSpanTv.text = if (analysis != null && analysis.durationInSeconds != 0) Algorithms.formatDuration(analysis.durationInSeconds, true) else "-"
->>>>>>> ca955218
+		timeSpanTv.text = if (analysis != null && analysis.durationInSeconds != 0) Algorithms.formatDuration(analysis.getDurationInSeconds(), true) else "-"
 	}
 
 	private fun updateGPXMap() {
