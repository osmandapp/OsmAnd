package net.osmand.telegram.ui

import android.content.Context
import android.content.Intent
import android.content.pm.PackageManager
import android.graphics.drawable.BitmapDrawable
import android.graphics.drawable.Drawable
import android.graphics.drawable.LayerDrawable
import android.os.*
import android.text.SpannableString
import android.text.Spanned
import android.text.style.ForegroundColorSpan
import android.util.DisplayMetrics
import android.view.LayoutInflater
import android.view.View
import android.view.ViewGroup
import android.view.WindowManager
import android.widget.ImageView
import android.widget.LinearLayout
import android.widget.TextView
import android.widget.Toast
import androidx.core.content.ContextCompat
import com.google.android.material.snackbar.Snackbar
import net.osmand.PlatformUtil
import net.osmand.aidl.gpx.AGpxBitmap
import net.osmand.gpx.GPXFile
import net.osmand.gpx.GPXTrackAnalysis
import net.osmand.telegram.R
import net.osmand.telegram.TelegramApplication
import net.osmand.telegram.TelegramSettings
import net.osmand.telegram.helpers.OsmandAidlHelper
import net.osmand.telegram.helpers.TelegramUiHelper
import net.osmand.telegram.utils.AndroidUtils
import net.osmand.telegram.utils.OsmandFormatter
import net.osmand.telegram.utils.OsmandLocationUtils
import net.osmand.util.Algorithms
import java.io.File
import java.text.SimpleDateFormat
import java.util.*

class UserGpxInfoFragment : BaseDialogFragment() {

	private val log = PlatformUtil.getLog(UserGpxInfoFragment::class.java)

	private val uiUtils get() = app.uiUtils

	private var gpxDataItem: GpxDataItem? = null

	private var loadGpxAsyncTask: LoadGpxAsyncTask? = null
	private lateinit var loadGpxListener: LoadGpxListener

	private lateinit var mainView: View
	private lateinit var dateTimeBtn: TextView
	private lateinit var liveBtn: TextView

	private lateinit var iconMap: ImageView

	private lateinit var avgElevationTv: TextView
	private lateinit var avgSpeedTv: TextView
	private lateinit var totalDistanceTv: TextView
	private lateinit var timeSpanTv: TextView

	private var startCalendar = Calendar.getInstance()
	private var endCalendar = Calendar.getInstance()

	private var userId = -1L
	private var chatId = -1L
	private var deviceName = ""

	private var handler: Handler = Handler()

	private var endTimeChanged = false
	private var snackbarShown = false

	override fun onCreateView(
		inflater: LayoutInflater,
		parent: ViewGroup?,
		savedInstanceState: Bundle?
	): View {
		mainView = inflater.inflate(R.layout.fragment_user_gpx_info, parent)
		AndroidUtils.addStatusBarPadding19v(context!!, mainView)

		readFromBundle(savedInstanceState ?: arguments)

		val user = app.telegramHelper.getUser(userId)
		if (deviceName.isNotEmpty()) {
			mainView.findViewById<TextView>(R.id.title).text = deviceName
			TelegramUiHelper.setupPhoto(app, mainView.findViewById<ImageView>(R.id.user_icon),
				null, R.drawable.img_user_placeholder, false)
		} else if (user != null) {
			mainView.findViewById<TextView>(R.id.title).text = TelegramUiHelper.getUserName(user)
			TelegramUiHelper.setupPhoto(app, mainView.findViewById<ImageView>(R.id.user_icon),
				telegramHelper.getUserPhotoPath(user), R.drawable.img_user_placeholder, false)
		}

		loadGpxListener = object : LoadGpxListener {
			override fun onLoadGpxFinish(dataItem: GpxDataItem) {
				gpxDataItem = dataItem
				updateGPXStatisticRow()
				updateDateAndTimeButton()
				updateGPXMap()
			}

			override fun onLoadGpxError(error: String) {
				log.error(error)
			}
		}

		val openGpxListener = View.OnClickListener {
			val gpx = gpxDataItem?.gpxFile
			if (gpx != null) {
				if (gpx.path.isNotEmpty()) {
					openGpx(gpx.path)
				} else {
					saveCurrentGpxToFile(object :
						OsmandLocationUtils.SaveGpxListener {

						override fun onSavingGpxFinish(path: String) {
							openGpx(path)
						}

						override fun onSavingGpxError(error: Exception) {
							Toast.makeText(app, error.message, Toast.LENGTH_LONG).show()
						}
					})
				}
			}
		}

		iconMap = mainView.findViewById<ImageView>(R.id.gpx_map)
		app.osmandAidlHelper.setGpxBitmapCreatedListener(
			object : OsmandAidlHelper.GpxBitmapCreatedListener {
				override fun onGpxBitmapCreated(bitmap: AGpxBitmap) {
					activity?.runOnUiThread {
						iconMap.setImageDrawable(BitmapDrawable(app.resources, bitmap.bitmap))
						iconMap.setOnClickListener(openGpxListener)
					}
				}
			})

		mainView.findViewById<ImageView>(R.id.back_button).apply {
			setImageDrawable(uiUtils.getThemedIcon(R.drawable.ic_arrow_back))
			setOnClickListener {
				dismiss()
			}
		}

		dateTimeBtn = mainView.findViewById<TextView>(R.id.date_time_btn).apply {
			setOnClickListener {
				fragmentManager?.also { fm ->
					SetTimeBottomSheet.showInstance(fm, this@UserGpxInfoFragment, startCalendar.timeInMillis, endCalendar.timeInMillis)
				}
			}
			setTextColor(AndroidUtils.createPressedColorStateList(app, true, R.color.ctrl_active_light, R.color.ctrl_light))
		}
		updateDateAndTimeButton()

		liveBtn = mainView.findViewById<TextView>(R.id.live_btn).apply {
			setOnClickListener {
				val enabled = !liveTrackEnabled()
				settings.updateLiveTrack(userId, chatId, deviceName, enabled)
				updateLiveTrackBtn()
				if (enabled) {
					startHandler()
				}
			}
		}
		updateLiveTrackBtn()

		avgElevationTv = mainView.findViewById<TextView>(R.id.average_altitude_text)
		avgSpeedTv = mainView.findViewById<TextView>(R.id.average_speed_text)
		totalDistanceTv = mainView.findViewById<TextView>(R.id.distance_text)
		timeSpanTv = mainView.findViewById<TextView>(R.id.duration_text)

		updateGPXStatisticRow()

		val imageRes = if (app.isOsmAndInstalled()) {
			TelegramSettings.AppConnect.getIconId(settings.appToConnectPackage)
		} else {
			R.drawable.ic_logo_osmand_free
		}
		mainView.findViewById<ImageView>(R.id.open_in_osmand_icon).setImageResource(imageRes)
		mainView.findViewById<LinearLayout>(R.id.open_in_osmand_btn).setOnClickListener(openGpxListener)

		mainView.findViewById<TextView>(R.id.open_in_osmand_title).setTextColor(AndroidUtils.createPressedColorStateList(app, true, R.color.ctrl_active_light, R.color.ctrl_light))
		mainView.findViewById<TextView>(R.id.share_gpx_title).setTextColor(AndroidUtils.createPressedColorStateList(app, true, R.color.ctrl_active_light, R.color.ctrl_light))

		mainView.findViewById<ImageView>(R.id.share_gpx_icon).setImageDrawable(getShareIcon())
		mainView.findViewById<LinearLayout>(R.id.share_gpx_btn).apply {
			setOnClickListener {
				val gpx = gpxDataItem?.gpxFile
				if (gpx != null) {
					if (gpx.path.isNotEmpty()) {
						(activity as MainActivity).shareGpx(gpx.path)
					} else {
						saveCurrentGpxToFile(object :
							OsmandLocationUtils.SaveGpxListener {
							override fun onSavingGpxFinish(path: String) {
								(activity as MainActivity).shareGpx(path)
							}

							override fun onSavingGpxError(error: Exception) {
								Toast.makeText(app, error.message, Toast.LENGTH_LONG).show()
							}
						})
					}
				}
			}
		}

		updateGpxInfo()

		return mainView
	}

	override fun onSaveInstanceState(outState: Bundle) {
		super.onSaveInstanceState(outState)
		outState.putLong(USER_ID_KEY, userId)
		outState.putLong(CHAT_ID_KEY, chatId)
		outState.putString(DEVICE_NAME_KEY, deviceName)
		outState.putLong(START_KEY, startCalendar.timeInMillis)
		outState.putLong(END_KEY, endCalendar.timeInMillis)
	}

	override fun onActivityResult(requestCode: Int, resultCode: Int, data: Intent?) {
		super.onActivityResult(requestCode, resultCode, data)
		when (requestCode) {
			ChooseOsmAndBottomSheet.OSMAND_CHOSEN_REQUEST_CODE -> updateGPXMap()
			SetTimeBottomSheet.SET_TIME_REQUEST_CODE -> {
				if (data != null) {
					val startTime = data.getLongExtra(SetTimeBottomSheet.START_TIME, -1)
					val endTime = data.getLongExtra(SetTimeBottomSheet.END_TIME, -1)
					if (startTime != -1L && endTime != -1L) {
						endTimeChanged = endCalendar.timeInMillis != endTime
						startCalendar.timeInMillis = startTime
						endCalendar.timeInMillis = endTime
						updateGpxInfo()
					}
				}
			}
		}
	}

	override fun onResume() {
		super.onResume()
		if (liveTrackEnabled()) {
			startHandler()
		}
	}

	private fun startHandler() {
		if (!handler.hasMessages(TRACK_UPDATE_MSG_ID)) {
			val msg = Message.obtain(handler) {
				if (isResumed && liveTrackEnabled()) {
					updateGpxInfo()
					startHandler()
				}
			}
			msg.what = TRACK_UPDATE_MSG_ID
			handler.sendMessageDelayed(msg, UPDATE_TRACK_INTERVAL_MS)
		}
	}

	private fun canOsmandCreateBitmap(): Boolean {
		val version = AndroidUtils.getAppVersionCode(app, app.settings.appToConnectPackage)
		return version >= MIN_OSMAND_BITMAP_VERSION_CODE
	}

	private fun openGpx(path: String) {
		val fileUri = AndroidUtils.getUriForFile(app, File(path))
		val openGpxIntent = Intent(Intent.ACTION_VIEW)
		openGpxIntent.setDataAndType(fileUri, "application/gpx+xml")
		openGpxIntent.addFlags(Intent.FLAG_GRANT_READ_URI_PERMISSION)
		val resolved = activity?.packageManager?.resolveActivity(openGpxIntent, PackageManager.MATCH_DEFAULT_ONLY)
		if (resolved != null) {
			startActivity(openGpxIntent)
		}
	}

	private fun saveCurrentGpxToFile(listener: OsmandLocationUtils.SaveGpxListener) {
		val gpx = gpxDataItem?.gpxFile
		if (gpx != null) {
			OsmandLocationUtils.saveGpx(app, gpx, listener)
		}
	}

	private fun readFromBundle(bundle: Bundle?) {
		bundle?.also {
			userId = it.getLong(USER_ID_KEY)
			chatId = it.getLong(CHAT_ID_KEY)
			deviceName = it.getString(DEVICE_NAME_KEY, "")
			startCalendar.timeInMillis = it.getLong(START_KEY)
			endCalendar.timeInMillis = it.getLong(END_KEY)
		}
	}

	private fun liveTrackEnabled() = settings.isLiveTrackEnabled(userId, chatId, deviceName)

	private fun updateLiveTrackBtn() {
		val enabled = liveTrackEnabled()
		val icon = getLiveTrackBtnIcon(enabled)
		val normalTextColor = if (enabled) R.color.ctrl_active_light else R.color.secondary_text_light

		liveBtn.setTextColor(AndroidUtils.createPressedColorStateList(app, true, normalTextColor, R.color.ctrl_light))
		liveBtn.setCompoundDrawablesWithIntrinsicBounds(icon, null, null, null)
	}

	private fun getShareIcon(): Drawable? {
		val normal = app.uiUtils.getActiveIcon(R.drawable.ic_action_share)
		if (Build.VERSION.SDK_INT >= 21) {
			val active = app.uiUtils.getIcon(R.drawable.ic_action_share, R.color.ctrl_light)
			if (normal != null && active != null) {
				return AndroidUtils.createPressedStateListDrawable(normal, active)
			}
		}
		return normal
	}

	private fun getLiveTrackBtnIcon(enabled: Boolean): Drawable? {
		val iconColor = if (enabled) R.color.live_track_active_icon else R.color.icon_light

		val layers = arrayOfNulls<Drawable>(2)
		layers[0] = app.uiUtils.getIcon(R.drawable.ic_action_round_shape)
		layers[1] = app.uiUtils.getIcon(R.drawable.ic_action_record, iconColor)

		if (Build.VERSION.SDK_INT >= 21 && !enabled) {
			val normal = layers[1]
			val active = app.uiUtils.getIcon(R.drawable.ic_action_record, R.color.live_track_active_icon)
			if (normal != null && active != null) {
				layers[1] = AndroidUtils.createPressedStateListDrawable(normal, active)
			}
		}

		return LayerDrawable(layers)
	}

	private fun updateGpxInfo() {
		checkTime()
		stopLoadGpxAsyncTask()
		loadGpxAsyncTask = LoadGpxAsyncTask(app, userId, chatId, deviceName, startCalendar.timeInMillis, endCalendar.timeInMillis, loadGpxListener)
		loadGpxAsyncTask!!.execute()
	}

	private fun stopLoadGpxAsyncTask() {
		val asyncTask = loadGpxAsyncTask
		if (asyncTask != null && asyncTask.status == AsyncTask.Status.RUNNING) {
			asyncTask.cancel(false)
		}
	}

	private fun checkTime() {
		val enabled = liveTrackEnabled()
		if (enabled && !endTimeChanged) {
			val locationMessage = app.locationMessages.getLastLocationInfoForUserInChat(userId, chatId, deviceName)
			if (locationMessage != null && locationMessage.time > endCalendar.timeInMillis) {
				endCalendar.timeInMillis = locationMessage.time
			}
		}
		if (startCalendar.timeInMillis > endCalendar.timeInMillis) {
			val time = startCalendar.timeInMillis
			startCalendar.timeInMillis = endCalendar.timeInMillis
			endCalendar.timeInMillis = time
		}
	}

	private fun updateDateAndTimeButton() {
		val dateFormat = SimpleDateFormat(DATE_FORMAT, Locale.getDefault())
		val start = dateFormat.format(startCalendar.timeInMillis)
		val end = dateFormat.format(endCalendar.timeInMillis)
		val text = "$start — $end"
		dateTimeBtn.text = SpannableString(text).apply {
			val index = text.indexOf("—")
			if (index != -1) {
				setSpan(ForegroundColorSpan(ContextCompat.getColor(app, R.color.secondary_text_light)), index, index + 1, Spanned.SPAN_EXCLUSIVE_EXCLUSIVE)
			}
		}
	}

	private fun updateGPXStatisticRow() {
		val analysis = gpxDataItem?.analysis
<<<<<<< HEAD
		avgElevationTv.text = if (analysis != null && analysis.getAvgElevation() != 0.0) OsmandFormatter.getFormattedAlt(analysis.getAvgElevation(), app) else "-"
		avgSpeedTv.text = if (analysis != null && analysis.isSpeedSpecified) OsmandFormatter.getFormattedSpeed(analysis.getAvgSpeed(), app) else "-"
		totalDistanceTv.text = if (analysis != null && analysis.getTotalDistance() != 0.0f) OsmandFormatter.getFormattedDistance(analysis.getTotalDistance(), app) else "-"
		timeSpanTv.text = if (analysis != null && analysis.getTimeSpan() != 0L) Algorithms.formatDuration((analysis.getTimeSpan() / 1000).toInt(), true) else "-"
=======
		avgElevationTv.text = if (analysis != null && analysis.avgElevation != 0.0) OsmandFormatter.getFormattedAlt(analysis.avgElevation, app) else "-"
		avgSpeedTv.text = if (analysis != null && analysis.isSpeedSpecified) OsmandFormatter.getFormattedSpeed(analysis.avgSpeed, app) else "-"
		totalDistanceTv.text = if (analysis != null && analysis.totalDistance != 0.0f) OsmandFormatter.getFormattedDistance(analysis.totalDistance, app) else "-"
		timeSpanTv.text = if (analysis != null && analysis.durationInSeconds != 0) Algorithms.formatDuration((analysis.durationInSeconds, true) else "-"
>>>>>>> 7d8745d2
	}

	private fun updateGPXMap() {
		if (!app.isAnyOsmAndInstalled()) {
			activity?.let {
				MainActivity.OsmandMissingDialogFragment().show(it.supportFragmentManager, null)
			}
		} else if (!app.isOsmAndChosen() || (app.isOsmAndChosen() && !app.isOsmAndInstalled())) {
			fragmentManager?.also { ChooseOsmAndBottomSheet.showInstance(it, this) }
		} else if (!canOsmandCreateBitmap()) {
			if (!snackbarShown) {
				val snackbar = Snackbar.make(mainView, R.string.please_update_osmand, Snackbar.LENGTH_LONG)
						.setAction(R.string.shared_string_update) {
							val packageName = if (app.settings.appToConnectPackage == OsmandAidlHelper.OSMAND_NIGHTLY_PACKAGE_NAME)
									OsmandAidlHelper.OSMAND_FREE_PACKAGE_NAME else app.settings.appToConnectPackage
							startActivity(AndroidUtils.getPlayMarketIntent(app, packageName))
						}
				AndroidUtils.setSnackbarTextColor(snackbar, R.color.ctrl_active_dark)
				snackbar.show()
				snackbarShown = true
			}
		} else {
			saveCurrentGpxToFile(object :
				OsmandLocationUtils.SaveGpxListener {
				override fun onSavingGpxFinish(path: String) {
					val mgr = activity?.getSystemService(Context.WINDOW_SERVICE)
					if (mgr != null) {
						val dm = DisplayMetrics()
						(mgr as WindowManager).defaultDisplay.getMetrics(dm)
						val widthPixels = iconMap.width
						val heightPixels = iconMap.height
						val gpxUri = AndroidUtils.getUriForFile(app, File(path))
						app.osmandAidlHelper.execOsmandApi {
							app.osmandAidlHelper.getBitmapForGpx(gpxUri, dm.density, widthPixels, heightPixels, GPX_TRACK_COLOR)
						}
					}
				}

				override fun onSavingGpxError(error: Exception) {
					log.error(error)
				}
			})
		}
	}

	private class LoadGpxAsyncTask internal constructor(
		private val app: TelegramApplication,
		private val userId: Long,
		private val chatId: Long,
		private val deviceName: String,
		private val start: Long,
		private val end: Long,
		private val listener: LoadGpxListener
	) :
		AsyncTask<Void, Void, GpxDataItem>() {

		override fun doInBackground(vararg params: Void): GpxDataItem? {
			val locationMessages = app.locationMessages.getMessagesForUserInChat(userId, chatId, deviceName, start, end)
			if (locationMessages.isNotEmpty() && !isCancelled) {
				val items = OsmandLocationUtils.convertLocationMessagesToGpxFiles(app, locationMessages)
				if (items.isNotEmpty() && !isCancelled) {
					val gpx = items.firstOrNull()
					if (gpx != null) {
						val analysis = gpx.getAnalysis(0)
						return if (!isCancelled) GpxDataItem(gpx, analysis) else null
					}
				}
			}
			return null
		}

		override fun onPostExecute(gpxDataItem: GpxDataItem?) {
			if (gpxDataItem != null) {
				listener.onLoadGpxFinish(gpxDataItem)
			} else {
				listener.onLoadGpxError("Cant create gpx for $userId $chatId $deviceName $start $end")
			}
		}
	}

	interface LoadGpxListener {

		fun onLoadGpxFinish(dataItem: GpxDataItem)

		fun onLoadGpxError(error: String)

	}

	data class GpxDataItem(
            val gpxFile: GPXFile,
            val analysis: GPXTrackAnalysis
	)

	companion object {

		private const val TAG = "UserGpxInfoFragment"
		private const val START_KEY = "start_key"
		private const val END_KEY = "end_key"
		private const val USER_ID_KEY = "user_id_key"
		private const val CHAT_ID_KEY = "chat_id_key"
		private const val DEVICE_NAME_KEY = "device_name_key"
		private const val DATE_FORMAT = "dd MMM HH:mm"

		private const val GPX_TRACK_COLOR = -65536
		private	const val MIN_OSMAND_BITMAP_VERSION_CODE = 330
		private const val UPDATE_TRACK_INTERVAL_MS = 30 * 1000L // 30 sec
		private const val TRACK_UPDATE_MSG_ID = 1001

		fun showInstance(fm: androidx.fragment.app.FragmentManager, userId: Long, chatId: Long, deviceName: String, start: Long, end: Long): Boolean {
			return try {
				val fragment = UserGpxInfoFragment().apply {
					arguments = Bundle().apply {
						putLong(USER_ID_KEY, userId)
						putLong(CHAT_ID_KEY, chatId)
						putString(DEVICE_NAME_KEY, deviceName)
						putLong(START_KEY, start)
						putLong(END_KEY, end)
					}
				}
				fragment.show(fm, TAG)
				true
			} catch (e: RuntimeException) {
				false
			}
		}
	}
}<|MERGE_RESOLUTION|>--- conflicted
+++ resolved
@@ -78,7 +78,7 @@
 		savedInstanceState: Bundle?
 	): View {
 		mainView = inflater.inflate(R.layout.fragment_user_gpx_info, parent)
-		AndroidUtils.addStatusBarPadding19v(context!!, mainView)
+		AndroidUtils.addStatusBarPadding19v(requireContext(), mainView)
 
 		readFromBundle(savedInstanceState ?: arguments)
 
@@ -378,17 +378,10 @@
 
 	private fun updateGPXStatisticRow() {
 		val analysis = gpxDataItem?.analysis
-<<<<<<< HEAD
-		avgElevationTv.text = if (analysis != null && analysis.getAvgElevation() != 0.0) OsmandFormatter.getFormattedAlt(analysis.getAvgElevation(), app) else "-"
-		avgSpeedTv.text = if (analysis != null && analysis.isSpeedSpecified) OsmandFormatter.getFormattedSpeed(analysis.getAvgSpeed(), app) else "-"
-		totalDistanceTv.text = if (analysis != null && analysis.getTotalDistance() != 0.0f) OsmandFormatter.getFormattedDistance(analysis.getTotalDistance(), app) else "-"
-		timeSpanTv.text = if (analysis != null && analysis.getTimeSpan() != 0L) Algorithms.formatDuration((analysis.getTimeSpan() / 1000).toInt(), true) else "-"
-=======
 		avgElevationTv.text = if (analysis != null && analysis.avgElevation != 0.0) OsmandFormatter.getFormattedAlt(analysis.avgElevation, app) else "-"
 		avgSpeedTv.text = if (analysis != null && analysis.isSpeedSpecified) OsmandFormatter.getFormattedSpeed(analysis.avgSpeed, app) else "-"
 		totalDistanceTv.text = if (analysis != null && analysis.totalDistance != 0.0f) OsmandFormatter.getFormattedDistance(analysis.totalDistance, app) else "-"
-		timeSpanTv.text = if (analysis != null && analysis.durationInSeconds != 0) Algorithms.formatDuration((analysis.durationInSeconds, true) else "-"
->>>>>>> 7d8745d2
+		timeSpanTv.text = if (analysis != null && analysis.durationInSeconds != 0) Algorithms.formatDuration((analysis.timeSpan / 1000).toInt(), true) else "-"
 	}
 
 	private fun updateGPXMap() {
