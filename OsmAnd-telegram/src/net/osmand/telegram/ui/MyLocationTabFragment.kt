package net.osmand.telegram.ui

import android.animation.*
import android.content.Intent
import android.graphics.Paint
import android.graphics.drawable.GradientDrawable
import android.os.Build
import android.os.Bundle
import android.support.design.widget.AppBarLayout
import android.support.v4.app.Fragment
import android.support.v4.content.ContextCompat
import android.support.v7.widget.LinearLayoutManager
import android.support.v7.widget.ListPopupWindow
import android.support.v7.widget.RecyclerView
import android.view.*
import android.widget.*
import net.osmand.telegram.R
import net.osmand.telegram.TelegramApplication
import net.osmand.telegram.helpers.TelegramHelper
import net.osmand.telegram.helpers.TelegramHelper.TelegramListener
import net.osmand.telegram.helpers.TelegramUiHelper
import net.osmand.telegram.ui.MyLocationTabFragment.MyLocationListAdapter.ChatViewHolder
import net.osmand.telegram.utils.AndroidUtils
import org.drinkless.td.libcore.telegram.TdApi

private const val SELECTED_CHATS_KEY = "selected_chats"

class MyLocationTabFragment : Fragment(), TelegramListener {

	private var textMarginSmall: Int = 0
	private var textMarginBig: Int = 0
	private var searchBoxHeight: Int = 0
	private var searchBoxSidesMargin: Int = 0

	private var appBarScrollRange: Int = -1

	private val app: TelegramApplication
		get() = activity?.application as TelegramApplication

	private val telegramHelper get() = app.telegramHelper

	private lateinit var appBarLayout: AppBarLayout
	private lateinit var userImage: ImageView
	private lateinit var optionsBtn: ImageView
	private lateinit var textContainer: LinearLayout
	private lateinit var title: TextView
	private lateinit var description: TextView
	private lateinit var searchBox: FrameLayout

	private lateinit var searchBoxBg: GradientDrawable

	private val adapter = MyLocationListAdapter()

	private var appBarCollapsed = false
	private lateinit var appBarOutlineProvider: ViewOutlineProvider

	private val selectedChats = HashSet<Long>()

	private var actionButtonsListener: ActionButtonsListener? = null

	override fun onCreateView(
		inflater: LayoutInflater,
		container: ViewGroup?,
		savedInstanceState: Bundle?
	): View? {
		val activity = activity
		if (activity is ActionButtonsListener) {
			actionButtonsListener = activity
		}

		textMarginSmall = resources.getDimensionPixelSize(R.dimen.content_padding_standard)
		textMarginBig = resources.getDimensionPixelSize(R.dimen.my_location_text_sides_margin)
		searchBoxHeight = resources.getDimensionPixelSize(R.dimen.search_box_height)
		searchBoxSidesMargin = resources.getDimensionPixelSize(R.dimen.content_padding_half)

		savedInstanceState?.apply {
			selectedChats.addAll(getLongArray(SELECTED_CHATS_KEY).toSet())
			if (selectedChats.isNotEmpty()) {
				actionButtonsListener?.switchButtonsVisibility(true)
			}
		}

		val mainView = inflater.inflate(R.layout.fragment_my_location_tab, container, false)

		appBarLayout = mainView.findViewById<AppBarLayout>(R.id.app_bar_layout).apply {
			if (Build.VERSION.SDK_INT >= 21) {
				appBarOutlineProvider = outlineProvider
				outlineProvider = null
			}
			addOnOffsetChangedListener { appBar, offset ->
				if (appBarScrollRange == -1) {
					appBarScrollRange = appBar.totalScrollRange
				}
				val collapsed = Math.abs(offset) == appBarScrollRange
				if (collapsed != appBarCollapsed) {
					appBarCollapsed = collapsed
					adjustText()
					adjustSearchBox()
					optionsBtn.visibility = if (collapsed) View.VISIBLE else View.GONE
				}
			}
		}

		userImage = mainView.findViewById<ImageView>(R.id.my_location_user_image).apply {
			setImageResource(R.drawable.img_my_location_user)
		}

		optionsBtn = mainView.findViewById<ImageView>(R.id.options).apply {
			setImageDrawable(app.uiUtils.getThemedIcon(R.drawable.ic_action_other_menu))
			setOnClickListener { showPopupMenu() }
		}

		textContainer = mainView.findViewById<LinearLayout>(R.id.text_container).apply {
			if (Build.VERSION.SDK_INT >= 16) {
				layoutTransition.enableTransitionType(LayoutTransition.CHANGING)
			}
			AndroidUtils.addStatusBarPadding19v(context!!, this)
			title = findViewById(R.id.title)
			description = findViewById(R.id.description)
		}

		searchBoxBg = GradientDrawable().apply {
			shape = GradientDrawable.RECTANGLE
			setColor(ContextCompat.getColor(context!!, R.color.screen_bg_light))
			cornerRadius = (searchBoxHeight / 2).toFloat()
		}

		searchBox = mainView.findViewById<FrameLayout>(R.id.search_box).apply {
			if (Build.VERSION.SDK_INT >= 16) {
				background = searchBoxBg
			} else {
				@Suppress("DEPRECATION")
				setBackgroundDrawable(searchBoxBg)
			}
			findViewById<View>(R.id.search_button).setOnClickListener {
				Toast.makeText(context, "Search", Toast.LENGTH_SHORT).show()
			}
			findViewById<ImageView>(R.id.search_icon)
				.setImageDrawable(app.uiUtils.getThemedIcon(R.drawable.ic_action_search_dark))
		}

		mainView.findViewById<RecyclerView>(R.id.recycler_view).apply {
			layoutManager = LinearLayoutManager(context)
			adapter = this@MyLocationTabFragment.adapter
		}

		return mainView
	}

	override fun onResume() {
		super.onResume()
		updateList()
	}

	override fun onSaveInstanceState(outState: Bundle) {
		super.onSaveInstanceState(outState)
		outState.putLongArray(SELECTED_CHATS_KEY, selectedChats.toLongArray())
	}

	override fun onActivityResult(requestCode: Int, resultCode: Int, data: Intent?) {
		super.onActivityResult(requestCode, resultCode, data)
		if (requestCode == SetTimeDialogFragment.LOCATION_SHARED_REQUEST_CODE) {
			clearSelection()
		}
	}

	override fun onTelegramStatusChanged(
		prevTelegramAuthorizationState: TelegramHelper.TelegramAuthorizationState,
		newTelegramAuthorizationState: TelegramHelper.TelegramAuthorizationState
	) {
		when (newTelegramAuthorizationState) {
			TelegramHelper.TelegramAuthorizationState.READY -> {
				updateList()
			}
			TelegramHelper.TelegramAuthorizationState.CLOSED,
			TelegramHelper.TelegramAuthorizationState.UNKNOWN -> {
				adapter.chats = emptyList()
			}
			else -> Unit
		}
	}

	override fun onTelegramChatsRead() {
		updateList()
	}

	override fun onTelegramChatsChanged() {
		updateList()
	}

	override fun onTelegramChatChanged(chat: TdApi.Chat) {
		updateList()
	}

	override fun onTelegramUserChanged(user: TdApi.User) {
		updateList()
	}

	override fun onTelegramError(code: Int, message: String) {
	}

	override fun onSendLiveLocationError(code: Int, message: String) {
	}

	fun onPrimaryBtnClick() {
		val fm = fragmentManager ?: return
		SetTimeDialogFragment.showInstance(fm, selectedChats, this)
	}

	fun onSecondaryBtnClick() {
		clearSelection()
	}

	private fun clearSelection() {
		selectedChats.clear()
		adapter.notifyDataSetChanged()
		actionButtonsListener?.switchButtonsVisibility(false)
	}

	private fun showPopupMenu() {
		val ctx = context ?: return

		val menuList = ArrayList<String>()
		val logout = getString(R.string.shared_string_logout)
		val login = getString(R.string.shared_string_login)

		when (telegramHelper.getTelegramAuthorizationState()) {
			TelegramHelper.TelegramAuthorizationState.READY -> menuList.add(logout)
			TelegramHelper.TelegramAuthorizationState.CLOSED -> menuList.add(login)
			else -> return
		}

		val paint = Paint()
		paint.textSize =
				resources.getDimensionPixelSize(R.dimen.list_item_title_text_size).toFloat()
		val textWidth = paint.measureText(menuList[0])
		val itemWidth = textWidth.toInt() + AndroidUtils.dpToPx(ctx, 32F)
		val minWidth = AndroidUtils.dpToPx(ctx, 100F)

		ListPopupWindow(ctx).apply {
			isModal = true
			anchorView = optionsBtn
			setContentWidth(Math.max(minWidth, itemWidth))
			setDropDownGravity(Gravity.END or Gravity.TOP)
			setAdapter(ArrayAdapter(ctx, R.layout.popup_list_text_item, menuList))
			setOnItemClickListener { _, _, position, _ ->
				when (position) {
					menuList.indexOf(logout) -> logoutTelegram()
					menuList.indexOf(login) -> loginTelegram()
				}
				dismiss()
			}
			show()
		}
	}

	private fun logoutTelegram(silent: Boolean = false) {
		if (telegramHelper.getTelegramAuthorizationState() == TelegramHelper.TelegramAuthorizationState.READY) {
			telegramHelper.logout()
		} else if (!silent) {
			Toast.makeText(context, R.string.not_logged_in, Toast.LENGTH_SHORT).show()
		}
	}

	private fun loginTelegram() {
		if (telegramHelper.getTelegramAuthorizationState() != TelegramHelper.TelegramAuthorizationState.CLOSED) {
			telegramHelper.logout()
		}
		telegramHelper.init()
	}

	private fun adjustText() {
		val gravity = if (appBarCollapsed) Gravity.START else Gravity.CENTER
		val padding = if (appBarCollapsed) textMarginSmall else textMarginBig
		textContainer.apply {
			setPadding(padding, paddingTop, padding, paddingBottom)
		}
		title.gravity = gravity
		description.gravity = gravity
	}

	private fun adjustSearchBox() {
		val cornerRadiusFrom = if (appBarCollapsed) searchBoxHeight / 2 else 0
		val cornerRadiusTo = if (appBarCollapsed) 0 else searchBoxHeight / 2
		val marginFrom = if (appBarCollapsed) searchBoxSidesMargin else 0
		val marginTo = if (appBarCollapsed) 0 else searchBoxSidesMargin

		val cornerAnimator = ObjectAnimator.ofFloat(
			searchBoxBg,
			"cornerRadius",
			cornerRadiusFrom.toFloat(),
			cornerRadiusTo.toFloat()
		)

		val marginAnimator = ValueAnimator.ofInt(marginFrom, marginTo)
		marginAnimator.addUpdateListener {
			val value = it.animatedValue as Int
			val params = searchBox.layoutParams as LinearLayout.LayoutParams
			params.setMargins(value, params.topMargin, value, params.bottomMargin)
			searchBox.layoutParams = params
		}

		AnimatorSet().apply {
			duration = 200
			playTogether(cornerAnimator, marginAnimator)
			addListener(object : AnimatorListenerAdapter() {
				override fun onAnimationEnd(animation: Animator?) {
					updateTitleTextColor()
					if (appBarCollapsed && Build.VERSION.SDK_INT >= 21) {
						appBarLayout.outlineProvider = appBarOutlineProvider
					}
				}
			})
			start()
		}

		if (!appBarCollapsed && Build.VERSION.SDK_INT >= 21) {
			appBarLayout.outlineProvider = null
		}
	}

	private fun updateTitleTextColor() {
		val color = if (appBarCollapsed) R.color.app_bar_title_light else R.color.ctrl_active_light
		context?.also {
			title.setTextColor(ContextCompat.getColor(it, color))
		}
	}

	private fun updateList() {
		val chatList = telegramHelper.getChatList()
		val chats: MutableList<TdApi.Chat> = mutableListOf()
		for (orderedChat in chatList) {
			val chat = telegramHelper.getChat(orderedChat.chatId)
			if (chat != null) {
				chats.add(chat)
			}
		}
		adapter.chats = chats
	}

	inner class MyLocationListAdapter : RecyclerView.Adapter<ChatViewHolder>() {

		var chats: List<TdApi.Chat> = emptyList()
			set(value) {
				field = value
				notifyDataSetChanged()
			}

		override fun onCreateViewHolder(parent: ViewGroup, viewType: Int): ChatViewHolder {
			val view = LayoutInflater.from(parent.context)
				.inflate(R.layout.user_list_item, parent, false)
			return ChatViewHolder(view)
		}

		override fun onBindViewHolder(holder: ChatViewHolder, position: Int) {
			val chat = chats[position]
			val lastItem = position == itemCount - 1
<<<<<<< HEAD
			val placeholderId: Int = if (telegramHelper.isGroup(chat)) R.drawable.img_group_picture else R.drawable.img_user_picture
=======
			val live = app.settings.isSharingLocationToChat(chat.id)
>>>>>>> 9571c883

			TelegramUiHelper.setupPhoto(app, holder.icon, chat.photo?.small?.local?.path, placeholderId, false)
			holder.title?.text = chat.title
			holder.description?.text = "Some description" // FIXME
			if (live) {
				holder.checkBox?.visibility = View.GONE
				holder.textInArea?.visibility = View.VISIBLE
				holder.textInArea?.text = getString(R.string.shared_string_live)
			} else {
				holder.textInArea?.visibility = View.GONE
				holder.checkBox?.apply {
					visibility = View.VISIBLE
					setOnCheckedChangeListener(null)
					isChecked = selectedChats.contains(chat.id)
					setOnCheckedChangeListener { _, isChecked ->
						if (isChecked) {
							selectedChats.add(chat.id)
						} else {
							selectedChats.remove(chat.id)
						}
						actionButtonsListener?.switchButtonsVisibility(selectedChats.isNotEmpty())
					}
				}
			}
			holder.bottomShadow?.visibility = if (lastItem) View.VISIBLE else View.GONE
			holder.itemView.setOnClickListener {
				if (live) {
					app.settings.shareLocationToChat(chat.id, false)
					if (!app.settings.hasAnyChatToShareLocation()) {
						app.shareLocationHelper.stopSharingLocation()
					}
					notifyItemChanged(position)
				} else {
					holder.checkBox?.apply {
						isChecked = !isChecked
					}
				}
			}
		}

		override fun getItemCount() = chats.size

		inner class ChatViewHolder(val view: View) : RecyclerView.ViewHolder(view) {
			val icon: ImageView? = view.findViewById(R.id.icon)
			val title: TextView? = view.findViewById(R.id.title)
			val description: TextView? = view.findViewById(R.id.description)
			val textInArea: TextView? = view.findViewById(R.id.text_in_area)
			val checkBox: CheckBox? = view.findViewById(R.id.check_box)
			val bottomShadow: View? = view.findViewById(R.id.bottom_shadow)
		}
	}

	interface ActionButtonsListener {
		fun switchButtonsVisibility(visible: Boolean)
	}
}<|MERGE_RESOLUTION|>--- conflicted
+++ resolved
@@ -355,11 +355,8 @@
 		override fun onBindViewHolder(holder: ChatViewHolder, position: Int) {
 			val chat = chats[position]
 			val lastItem = position == itemCount - 1
-<<<<<<< HEAD
 			val placeholderId: Int = if (telegramHelper.isGroup(chat)) R.drawable.img_group_picture else R.drawable.img_user_picture
-=======
 			val live = app.settings.isSharingLocationToChat(chat.id)
->>>>>>> 9571c883
 
 			TelegramUiHelper.setupPhoto(app, holder.icon, chat.photo?.small?.local?.path, placeholderId, false)
 			holder.title?.text = chat.title
