package net.osmand.telegram.helpers

import net.osmand.Location
import net.osmand.PlatformUtil
import net.osmand.telegram.*
import net.osmand.telegram.helpers.LocationMessages.BufferMessage
import net.osmand.telegram.notifications.TelegramNotification.NotificationType
import net.osmand.telegram.utils.AndroidNetworkUtils
import net.osmand.telegram.utils.BASE_URL
import net.osmand.util.MapUtils
import org.drinkless.td.libcore.telegram.TdApi
import org.json.JSONException
import org.json.JSONObject

private const val USER_SET_LIVE_PERIOD_DELAY_MS = 5000 // 5 sec

<<<<<<< HEAD
=======
private const val UPDATE_LOCATION_ACCURACY = 150 // 150 meters

private const val SENT_LOCATIONS_INTERVAL_TIME_MS = 4000 // 4 sec

>>>>>>> 4a4c0a44
class ShareLocationHelper(private val app: TelegramApplication) {

	private val log = PlatformUtil.getLog(ShareLocationHelper::class.java)

	var sharingLocation: Boolean = false
		private set

	var duration: Long = 0
		private set

	var distance: Int = 0
		private set

	var lastLocationUpdateTime: Long = 0

	var lastLocationSentTime: Long = 0

	var lastLocation: Location? = null
		set(value) {
			if (lastTimeInMillis == 0L) {
				lastTimeInMillis = System.currentTimeMillis()
			} else {
				val currentTimeInMillis = System.currentTimeMillis()
				duration += currentTimeInMillis - lastTimeInMillis
				lastTimeInMillis = currentTimeInMillis
			}
			if (lastLocation != null && value != null) {
				distance += value.distanceTo(lastLocation).toInt()
			}
			field = value
		}

	private var lastTimeInMillis: Long = 0L

	fun updateLocation(location: Location?) {
		val lastPoint = lastLocation
		var record = true
		if (location != null) {
			val minDistance = app.settings.minLocationDistance
			if (minDistance > 0 && lastPoint != null) {
				val calculatedDistance = MapUtils.getDistance(lastPoint.latitude, lastPoint.longitude, location.latitude, location.longitude)
				if (calculatedDistance < minDistance) {
					record = false
				}
			}
			val accuracy = app.settings.minLocationAccuracy
			if (accuracy > 0 && (!location.hasAccuracy() || location.accuracy > accuracy)) {
				record = false
			}
			val minSpeed = app.settings.minLocationSpeed
			if (minSpeed > 0 && (!location.hasSpeed() || location.speed < minSpeed)) {
				record = false
			}

			if (record) {
				lastLocationUpdateTime = System.currentTimeMillis()
				lastLocation = location
				if (app.settings.getChatsShareInfo().isNotEmpty()) {
					shareLocationMessages(location, app.telegramHelper.getCurrentUserId())
				}
			}
		}
		app.settings.updateSharingStatusHistory()
		refreshNotification()
	}

	fun updateSendLiveMessages() {
		log.info("updateSendLiveMessages")
		if (app.settings.hasAnyChatToShareLocation()) {
			app.settings.getChatsShareInfo().forEach { (chatId, shareInfo) ->
				val currentTime = System.currentTimeMillis() / 1000
				when {
					shareInfo.getChatLiveMessageExpireTime() <= 0 -> app.settings.shareLocationToChat(chatId, false)
					currentTime > shareInfo.currentMessageLimit -> {
						shareInfo.apply {
							val newLivePeriod =
								if (livePeriod > TelegramHelper.MAX_LOCATION_MESSAGE_LIVE_PERIOD_SEC) {
									livePeriod - TelegramHelper.MAX_LOCATION_MESSAGE_LIVE_PERIOD_SEC
								} else {
									livePeriod
								}
							livePeriod = newLivePeriod
							currentMessageLimit = currentTime + Math.min(newLivePeriod, TelegramHelper.MAX_LOCATION_MESSAGE_LIVE_PERIOD_SEC.toLong())
						}
					}
					shareInfo.userSetLivePeriod != shareInfo.livePeriod
							&& (shareInfo.userSetLivePeriodStart + USER_SET_LIVE_PERIOD_DELAY_MS) > currentTime -> {
						shareInfo.apply {
							livePeriod = shareInfo.userSetLivePeriod
							currentMessageLimit = currentTime + Math.min(livePeriod, TelegramHelper.MAX_LOCATION_MESSAGE_LIVE_PERIOD_SEC.toLong())
						}
					}
				}
			}
		} else {
			stopSharingLocation()
		}
	}

	fun checkAndSendBufferMessages() {
		log.debug("checkAndSendBufferMessages")
		var bufferedMessagesFull = false
		app.settings.getChatsShareInfo().forEach { (chatId, shareInfo) ->
			checkAndSendBufferMessagesToChat(chatId)
			if (shareInfo.pendingTdLibText >= MAX_MESSAGES_IN_TDLIB_PER_CHAT || shareInfo.pendingTdLibMap >= MAX_MESSAGES_IN_TDLIB_PER_CHAT) {
				bufferedMessagesFull = true
			}
		}
		if (bufferedMessagesFull) {
			checkNetworkType()
		}
	}

	fun checkAndSendBufferMessagesToChat(chatId: Long) {
		val shareChatsInfo = app.settings.getChatsShareInfo()
		val shareInfo = shareChatsInfo[chatId]
		val chatsCounts = shareChatsInfo.size
		val currentTime = System.currentTimeMillis()
		if (shareInfo != null && currentTime - lastLocationSentTime > chatsCounts * SENT_LOCATIONS_INTERVAL_TIME_MS) {
			app.locationMessages.getBufferedTextMessagesForChat(chatId).take(MAX_MESSAGES_IN_TDLIB_PER_CHAT).forEach {
				if (shareInfo.pendingTdLibText < MAX_MESSAGES_IN_TDLIB_PER_CHAT) {
					if (it.deviceName.isEmpty()) {
						if (!shareInfo.pendingTextMessage && shareInfo.currentTextMessageId != -1L) {
							lastLocationSentTime = System.currentTimeMillis()
							app.telegramHelper.editTextLocation(shareInfo, it)
							app.locationMessages.removeBufferedMessage(it)
						}
					} else {
						sendLocationToBot(it, shareInfo, SHARE_TYPE_TEXT)
					}
				}
			}
			app.locationMessages.getBufferedMapMessagesForChat(chatId).take(MAX_MESSAGES_IN_TDLIB_PER_CHAT).forEach {
				if (shareInfo.pendingTdLibMap < MAX_MESSAGES_IN_TDLIB_PER_CHAT) {
					if (it.deviceName.isEmpty()) {
						if (!shareInfo.pendingMapMessage && shareInfo.currentMapMessageId != -1L) {
							lastLocationSentTime = System.currentTimeMillis()
							app.telegramHelper.editMapLocation(shareInfo, it)
							app.locationMessages.removeBufferedMessage(it)
						}
					} else {
						sendLocationToBot(it, shareInfo, SHARE_TYPE_MAP)
					}
				}
			}
		}
	}

	fun startSharingLocation() {
		if (!sharingLocation) {
			sharingLocation = true

			app.startMyLocationService()

			refreshNotification()

			checkAndSendBufferMessages()
		} else {
			app.forceUpdateMyLocation()
		}
	}

	fun stopSharingLocation() {
		if (sharingLocation) {
			sharingLocation = false

			app.stopMyLocationService()
			lastLocation = null
			lastTimeInMillis = 0L
			distance = 0
			duration = 0

			refreshNotification()
		}
	}

	fun pauseSharingLocation() {
		sharingLocation = false

		app.stopMyLocationService()
		lastLocation = null
		lastTimeInMillis = 0L

		refreshNotification()
	}


	private fun shareLocationMessages(location: Location, userId: Int) {
		val chatsShareInfo = app.settings.getChatsShareInfo()
		val latitude = location.latitude
		val longitude = location.longitude
		val altitude = location.altitude
		val speed = location.speed.toDouble()
		val accuracy = location.accuracy.toDouble()
		val bearing = location.bearing.toDouble()
		val time = location.time
		val isBot = app.settings.currentSharingMode != userId.toString()
		val deviceName = if (isBot) app.settings.currentSharingMode else ""
		var bufferedMessagesFull = false
		val chatsCounts = chatsShareInfo.size
		val currentTime = System.currentTimeMillis()

		app.locationMessages.addMyLocationMessage(location)

		if (currentTime - lastLocationSentTime <= chatsCounts * SENT_LOCATIONS_INTERVAL_TIME_MS) {
			return
		}

		chatsShareInfo.values.forEach { shareInfo ->
			if (shareInfo.pendingTdLibText >= MAX_MESSAGES_IN_TDLIB_PER_CHAT || shareInfo.pendingTdLibMap >= MAX_MESSAGES_IN_TDLIB_PER_CHAT) {
				bufferedMessagesFull = true
			}
			when (app.settings.shareTypeValue) {
				SHARE_TYPE_MAP -> {
					val message = BufferMessage(shareInfo.chatId, latitude, longitude, altitude, speed, accuracy, bearing, time, LocationMessages.TYPE_MAP, deviceName)
					prepareMapMessage(shareInfo, message, isBot)
				}
				SHARE_TYPE_TEXT -> {
					val message = BufferMessage(shareInfo.chatId, latitude, longitude, altitude, speed, accuracy, bearing, time, LocationMessages.TYPE_TEXT, deviceName)
					prepareTextMessage(shareInfo, message, isBot)
				}
				SHARE_TYPE_MAP_AND_TEXT -> {
					val messageMap = BufferMessage(shareInfo.chatId, latitude, longitude, altitude, speed, accuracy, bearing, time, LocationMessages.TYPE_MAP, deviceName)
					val messageText = BufferMessage(shareInfo.chatId, latitude, longitude, altitude, speed, accuracy, bearing, time, LocationMessages.TYPE_TEXT, deviceName)
					prepareMapMessage(shareInfo, messageMap, isBot)
					prepareTextMessage(shareInfo, messageText, isBot)
				}
			}
			checkAndSendBufferMessagesToChat(shareInfo.chatId)
		}
		if (bufferedMessagesFull) {
			checkNetworkType()
		}
	}

	private fun prepareTextMessage(shareInfo: TelegramSettings.ShareChatInfo, message: BufferMessage, isBot: Boolean) {
		log.debug("prepareTextMessage $message")
		if (shareInfo.currentTextMessageId == -1L) {
			if (shareInfo.pendingTextMessage) {
				app.locationMessages.addBufferedMessage(message)
			} else {
				if (isBot) {
					sendLocationToBot(message, shareInfo, SHARE_TYPE_TEXT)
				} else {
					lastLocationSentTime = System.currentTimeMillis()
					app.telegramHelper.sendNewTextLocation(shareInfo, message)
				}
			}
		} else {
			if (isBot) {
				if (app.isInternetConnectionAvailable) {
					sendLocationToBot(message, shareInfo, SHARE_TYPE_TEXT)
				} else {
					app.locationMessages.addBufferedMessage(message)
				}
			} else {
				if (shareInfo.pendingTdLibText < MAX_MESSAGES_IN_TDLIB_PER_CHAT) {
					lastLocationSentTime = System.currentTimeMillis()
					app.telegramHelper.editTextLocation(shareInfo, message)
				} else {
					app.locationMessages.addBufferedMessage(message)
				}
			}
		}
	}

	private fun prepareMapMessage(shareInfo: TelegramSettings.ShareChatInfo, message: BufferMessage, isBot: Boolean) {
		log.debug("prepareMapMessage $message")
		if (shareInfo.currentMapMessageId == -1L) {
			if (shareInfo.pendingMapMessage) {
				app.locationMessages.addBufferedMessage(message)
			} else {
				if (isBot) {
					if (app.isInternetConnectionAvailable) {
						sendLocationToBot(message, shareInfo, SHARE_TYPE_MAP)
					} else {
						app.locationMessages.addBufferedMessage(message)
					}
				} else {
					lastLocationSentTime = System.currentTimeMillis()
					app.telegramHelper.sendNewMapLocation(shareInfo, message)
				}
			}
		} else {
			if (isBot) {
				if (app.isInternetConnectionAvailable) {
					sendLocationToBot(message, shareInfo, SHARE_TYPE_MAP)
				} else {
					app.locationMessages.addBufferedMessage(message)
				}
			} else {
				if (shareInfo.pendingTdLibMap < MAX_MESSAGES_IN_TDLIB_PER_CHAT) {
					lastLocationSentTime = System.currentTimeMillis()
					app.telegramHelper.editMapLocation(shareInfo, message)
				} else {
					app.locationMessages.addBufferedMessage(message)
				}
			}
		}
	}

	fun checkNetworkType(){
		if (app.isInternetConnectionAvailable) {
			val networkType = when {
				app.isWifiConnected -> TdApi.NetworkTypeWiFi()
				app.isMobileConnected -> TdApi.NetworkTypeMobile()
				else -> TdApi.NetworkTypeOther()
			}
			app.telegramHelper.networkChange(networkType)
		}
	}

	private fun sendLocationToBot(locationMessage: BufferMessage, shareInfo: TelegramSettings.ShareChatInfo, shareType: String) {
		if (app.isInternetConnectionAvailable) {
			log.debug("sendLocationToBot ${locationMessage.deviceName}")
			val url = getDeviceSharingUrl(locationMessage, locationMessage.deviceName)
			if (shareType == SHARE_TYPE_TEXT) {
				shareInfo.lastSendTextMessageTime = (System.currentTimeMillis() / 1000).toInt()
			} else if (shareType == SHARE_TYPE_MAP) {
				shareInfo.lastSendMapMessageTime = (System.currentTimeMillis() / 1000).toInt()
			}
			lastLocationSentTime = System.currentTimeMillis()
			AndroidNetworkUtils.sendRequestAsync(app, url, null, "Send Location", false, false,
				object : AndroidNetworkUtils.OnRequestResultListener {
					override fun onResult(result: String?) {
						val success = checkResult(result)
						val osmandBotId = app.telegramHelper.getOsmandBot()?.id ?: -1
						val device = app.settings.getCurrentSharingDevice()
						if (success) {
							shareInfo.sentMessages++
							if (shareType == SHARE_TYPE_TEXT) {
								shareInfo.lastTextSuccessfulSendTime = System.currentTimeMillis() / 1000
							} else if (shareType == SHARE_TYPE_MAP) {
								shareInfo.lastMapSuccessfulSendTime = System.currentTimeMillis() / 1000
							}
							app.locationMessages.removeBufferedMessage(locationMessage)
							if ((shareInfo.shouldSendViaBotTextMessage || shareInfo.shouldSendViaBotMapMessage) && osmandBotId != -1 && device != null) {
								app.telegramHelper.sendViaBotLocationMessage(osmandBotId, shareInfo, TdApi.Location(locationMessage.lat, locationMessage.lon), device, shareType)
								shareInfo.shouldSendViaBotTextMessage = false
								shareInfo.shouldSendViaBotMapMessage = false
							}
						}
					}
				})
		}
	}

	private fun getDeviceSharingUrl(loc: BufferMessage, sharingMode: String): String {
		val url = "$BASE_URL/device/$sharingMode/send?lat=${loc.lat}&lon=${loc.lon}"
		val builder = StringBuilder(url)
		if (loc.bearing != 0.0) {
			builder.append("&azi=${loc.bearing}")
		}
		if (loc.speed != 0.0) {
			builder.append("&spd=${loc.speed}")
		}
		if (loc.altitude != 0.0) {
			builder.append("&alt=${loc.altitude}")
		}
		if (loc.hdop != 0.0) {
			builder.append("&hdop=${loc.hdop}")
		}
		return builder.toString()
	}

	private fun checkResult(result: String?): Boolean {
		if (result != null) {
			try {
				val jsonResult = JSONObject(result)
				val status = jsonResult.getString("status")
				return status == "OK"
			} catch (e: JSONException) {
			}
		}
		return false
	}

	private fun refreshNotification() {
		app.runInUIThread {
			app.notificationHelper.refreshNotification(NotificationType.LOCATION)
		}
	}

	companion object {

		const val MAX_MESSAGES_IN_TDLIB_PER_CHAT = 10

		// min and max values for the UI
		const val MIN_LOCATION_MESSAGE_LIVE_PERIOD_SEC = TelegramHelper.MIN_LOCATION_MESSAGE_LIVE_PERIOD_SEC - 1
		const val MAX_LOCATION_MESSAGE_LIVE_PERIOD_SEC = TelegramHelper.MAX_LOCATION_MESSAGE_LIVE_PERIOD_SEC + 1
	}
}<|MERGE_RESOLUTION|>--- conflicted
+++ resolved
@@ -14,13 +14,10 @@
 
 private const val USER_SET_LIVE_PERIOD_DELAY_MS = 5000 // 5 sec
 
-<<<<<<< HEAD
-=======
 private const val UPDATE_LOCATION_ACCURACY = 150 // 150 meters
 
 private const val SENT_LOCATIONS_INTERVAL_TIME_MS = 4000 // 4 sec
 
->>>>>>> 4a4c0a44
 class ShareLocationHelper(private val app: TelegramApplication) {
 
 	private val log = PlatformUtil.getLog(ShareLocationHelper::class.java)
