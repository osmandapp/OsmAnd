<?xml version="1.0" encoding="utf-8"?>
<resources>
    <string name="shared_string_telegram">Telegram</string>
    <string name="privacy_policy_use_telegram">A Telegram (üzenetküldő alkalmazás) a másokkal való összekapcsolódásra és kommunikációra használható.</string>
    <string name="privacy_policy_telegram_client">A Telegram nyílt platformot használó kliensprogramok egyike az OsmAnd Tracker. Partnerei bármelyik másik Telegram kliensprogramot is használhatják.</string>
    <string name="privacy_policy_agree">A „Tovább” gombra koppintva elfogadja a Telegram és az OsmAnd adatvédelmi irányelveinek feltételeit.</string>
    <string name="shared_string_accept">Elfogadás</string>
    <string name="telegram_privacy_policy">Telegram adatvédelmi irányelvei</string>
    <string name="osmand_privacy_policy">OsmAnd adatvédelmi irányelvei</string>
    <string name="how_it_works">Hogyan működik\?</string>
    <string name="received_gps_points">Kapott GPX-pontok: %1$s</string>
    <string name="shared_string_appearance">Megjelenés</string>
    <string name="show_gps_points">GPS-pontok megjelenítése</string>
    <string name="show_gps_points_descr">Gyűjtött és küldött GPS-pontok mennyiségének megjelenítése.</string>
    <string name="please_update_osmand">Az adatok térképen való megtekintéséhez kérjük, frissítse az OsmAndot</string>
    <string name="shared_string_update">Frissítés</string>
    <string name="gps_points_in_buffer">elküldve (%1$d a pufferben)</string>
    <string name="points_size">%1$d pont</string>
    <string name="shared_string_date">Dátum</string>
    <string name="shared_string_collected">Gyűjtve</string>
    <string name="gps_points">GPS-pont</string>
    <string name="shared_string_sent">Elküldve</string>
    <string name="monitoring_is_enabled">Figyelemmel kísérés engedélyezve</string>
    <string name="monitoring_is_disabled">Figyelemmel kísérés letiltva</string>
    <string name="time_on_the_move">Mozgással töltött idő</string>
    <string name="average_altitude">Átlagos magasság</string>
    <string name="average_speed">Átlagsebesség</string>
    <string name="open_in_osmand">Megjelenítés az OsmAndban</string>
    <string name="end_date">Záró dátum</string>
    <string name="start_date">Kezdő dátum</string>
    <string name="send_location_as">Tartózkodási hely elküldése mint</string>
    <string name="send_location_as_descr">Válassza ki, hogyan nézzenek ki a tartózkodási helyét tartalmazó üzenetek.</string>
    <string name="shared_string_map">Térkép</string>
    <string name="shared_string_text">Szöveg</string>
    <string name="map_and_text">Térkép és szöveg</string>
    <string name="last_update_from_telegram">Utolsó frissítés a Telegramból</string>
    <string name="enter_another_device_name">Válasszon egy olyan nevet, amelyet még nem használt</string>
    <string name="device_added_successfully">%1$s hozzáadva.</string>
    <string name="shared_string_add">Hozzáadás</string>
    <string name="error_adding_new_device">Új eszköz hozzáadása sikertelen</string>
    <string name="enter_device_name_description">Az új eszköz neve legfeljebb 200 karakter hosszú lehet.</string>
    <string name="device_name_is_too_long">Túl hosszú az eszköz neve</string>
    <string name="device_name_cannot_be_empty">Az eszköz nevének helye nem lehet üres</string>
    <string name="device_name">Eszköz neve</string>
    <string name="shared_string_hide">Elrejtés</string>
    <string name="share_location_as_description_second_line">Az eszköz azonosítóját létrehozhatja és megtekintheti telegram ügyfélszoftverrel a(z) %1$s chatbotot használva. %2$s</string>
    <string name="shared_string_ok">OK</string>
    <string name="timeline_available_for_free_now">Az idővonal funkció most ingyenesen elérhető.</string>
    <string name="disable_monitoring">Figyelemmel kísérés letiltása</string>
    <string name="location_recording_enabled">Tartózkodási hely rögzítésének engedélyezve</string>
    <string name="timeline_description">A figyelemmel kísérés engedélyezése az előzményekben található összes tartózkodási hely mentéséhez.</string>
    <string name="app_name_short">OsmAnd Tracker</string>
    <string name="share_location_as_description">Ha egy Telegram fiókhoz több eszközt szeretne csatlakoztatni, akkor tartózkodási helyének megosztásához egy másik eszközt kell használnia.</string>
    <string name="last_updated_location">Utoljára frissített tartózkodási hely:</string>
    <string name="successfully_sent_and_updated">Sikeresen elküldve és frissítve</string>
    <string name="not_possible_to_send_to_telegram_chats">Lehetetlen elküldeni a Telegram-chatre:</string>
    <string name="waiting_for_response_from_telegram">Várakozás a Telegram válaszára</string>
    <string name="sending_location_messages">Tartózkodási hely elküldése</string>
    <string name="background_work_description">A tartózkodási hely megosztásának stabilizálásához módosítsa az akkumulátor-optimalizálási beállításokat.</string>
    <string name="background_work">Háttérműveletek</string>
    <string name="re_send_location">Tartózkodási hely elküldése újra</string>
    <string name="last_available_location">Utolsó elérhető tartózkodási hely</string>
    <string name="sharing_status">Megosztás állapota</string>
    <string name="location_sharing_status">Megosztás: %1$s</string>
    <string name="shared_string_enabled">Engedélyezve</string>
    <string name="shared_string_status">Állapot</string>
    <string name="no_gps_connection">Nincs GPS-kapcsolat</string>
    <string name="no_internet_connection">Nincs internetkapcsolat</string>
    <string name="shared_string_disable">Letiltás</string>
    <string name="shared_string_save">Mentés</string>
    <string name="add_device">Eszköz hozzáadása</string>
    <string name="share_location_as">Tartózkodási hely megosztása mint</string>
    <string name="live_now_description">Tartózkodási helyüket Önnel megosztó partnerek és csoportok.</string>
    <string name="logout_from_osmand_telegram_descr">Biztosan kilép az OsmAnd Trackerból\? Így nem tudja megosztani másokkal tartózkodási helyét, és mások sem látják az Önét.</string>
    <string name="logout_from_osmand_telegram">Kilép az OsmAnd Trackerból\?</string>
    <string name="shared_string_name">Név</string>
    <string name="by_distance">Távolság szerint</string>
    <string name="by_name">Név szerint</string>
    <string name="by_group">Csoport szerint</string>
    <string name="shared_string_sort">Sorba rendezés</string>
    <string name="shared_string_sort_by">Rendezés e szerint:</string>
    <string name="choose_osmand_desc">Jelölje ki az OsmAnd azon verzióját, amelyben a partnerek láthatóak lesznek a térképen.</string>
    <string name="choose_osmand">Használandó OsmAnd verzió kijelölése</string>
    <string name="disable_all_sharing_desc">A tartózkodási hely megosztásának kikapcsolása az összes kijelölt chat esetében (%1$d).</string>
    <string name="disable_all_sharing">Minden megosztás letiltása</string>
    <string name="turn_off_all">Az összes kikapcsolása</string>
    <string name="shared_string_exit">Kilépés</string>
    <string name="time_ago">ennyi idővel ezelőtt:</string>
    <string name="last_response">Utolsó válasz</string>
    <string name="shared_string_group">Csoport</string>
    <string name="logout_no_internet_msg">A Telegramból történő megfelelő kilépés érdekében kapcsolódjék az internethez.</string>
    <string name="shared_string_close">Bezárás</string>
    <string name="location_history_desc">Azon partnerek elrejtése, akik egy adott időn belül nem mozdultak.</string>
    <string name="location_history">Tartózkodásihely-előzmények</string>
    <string name="stale_location_desc">Az utolsó alkalom, amikor egy partner mozgott.</string>
    <string name="stale_location">Nem mozog</string>
    <string name="send_my_location_desc">A tartózkodásihely-megosztás legkisebb időközének megadása.</string>
    <string name="send_my_location">Tartózkodási helyem elküldése</string>
    <string name="gps_and_location">Pozíció</string>
    <string name="sharing_time">Megosztási idő</string>
    <string name="expire_at">Lejár ekkor:</string>
    <string name="stop_sharing_all">Megosztás bekapcsolva (kikapcsolás)</string>
    <string name="turn_off_location_sharing">Tartózkodási hely megosztásának kikapcsolása</string>
    <string name="open_osmand">OsmAnd megnyitása</string>
    <string name="shared_string_live">Élő</string>
    <string name="shared_string_bot">Bot</string>
    <string name="get_telegram_title">Regisztráció a Telegramban</string>
    <string name="get_telegram_account_first">A tartózkodási hely megosztásához szüksége lesz egy Telegram fiókra.</string>
    <string name="get_telegram_description_continue">Kérjük, telepítse a Telegramot és hozzon létre egy fiókot.</string>
    <string name="get_telegram_after_creating_account">Utána használhatja ezt az alkalmazást.</string>
    <string name="shared_string_all">Minden</string>
    <string name="shared_string_off">Kikapcsolva</string>
    <string name="hours_and_minutes_format">%1$d óra %2$d perc</string>
    <string name="minutes_format">%1$d perc</string>
    <string name="shared_string_install">Telepítés</string>
    <string name="shared_string_share">Megosztás</string>
    <string name="shared_string_back">Vissza</string>
    <string name="visible_time_for_all">Mindenki számára látható idő</string>
    <string name="set_time_description">Azon idő beállítása, amelynek során a kijelölt partnerek és csoportok valós időben láthatják az Ön tartózkodási helyét.</string>
    <string name="set_time">Idő beállítása</string>
    <string name="location_sharing_description">Azon partnerek és csoportok kijelölése, akikkel szeretné megosztani tartózkodási helyét.</string>
    <string name="my_location_search_hint">Keresés: csoport vagy partner</string>
    <string name="start_location_sharing">Tartózkodási hely megosztása</string>
    <string name="show_on_map">Megjelenítés a térképen</string>
    <string name="app_name">OsmAnd Online GPS nyomkövető</string>
    <string name="phone_number_title">Telefonszám</string>
    <string name="phone_number_descr">Telefonszám nemzetközi formában</string>
    <string name="shared_string_password">Jelszó</string>
    <string name="enter_code">Kód megadása</string>
    <string name="authentication_code">Hitelesítő kód</string>
    <string name="enter_password">Jelszó megadása</string>
    <string name="password_descr">Telegram jelszó</string>
    <string name="shared_string_login">Belépés</string>
    <string name="shared_string_logout">Kijelentkezés</string>
    <string name="initialization">Indítás</string>
    <string name="logging_out">Kilépés folyamatban</string>
    <string name="closing">Bezárás folyamatban</string>
    <string name="gps_network_not_enabled">„Tartózkodási hely” bekapcsolása\?</string>
    <string name="not_logged_in">Ön nem lépett be</string>
    <string name="shared_string_continue">Folytatás</string>
    <string name="shared_string_cancel">Mégse</string>
    <string name="shared_string_settings">Beállítások</string>
    <string name="shared_string_distance">Távolság</string>
    <string name="share_location">Tartózkodási hely megosztása</string>
    <string name="sharing_location">Tartózkodási hely megosztása folyamatban</string>
    <string name="process_service">OsmAnd Tracker szolgáltatás</string>
    <string name="osmand_logo">OsmAnd logó</string>
    <string name="shared_string_welcome">Isten hozta</string>
    <string name="yard">yard</string>
    <string name="foot">láb</string>
    <string name="mile">mérföld</string>
    <string name="km">km</string>
    <string name="m">m</string>
    <string name="nm">tengeri mérföld</string>
    <string name="min_mile">perc/mérföld</string>
    <string name="min_km">perc/km</string>
    <string name="nm_h">tengeri mérföld/óra</string>
    <string name="m_s">m/s</string>
    <string name="km_h">km/h</string>
    <string name="mile_per_hour">mf/h</string>
    <string name="si_kmh">km/h</string>
    <string name="si_mph">mérföld/h</string>
    <string name="si_m_s">m/s</string>
    <string name="si_min_km">perc/km</string>
    <string name="si_min_m">perc/mérföld</string>
    <string name="si_nm_h">Tengeri mérföld per óra (csomó)</string>
    <string name="si_mi_feet">Mérföld, láb</string>
    <string name="si_mi_yard">Mérföld, yard</string>
    <string name="si_km_m">Kilométer, méter</string>
    <string name="si_nm">Tengeri mérföld</string>
    <string name="si_mi_meters">Mérföld, méter</string>
    <string name="shared_string_hour_short">óra</string>
    <string name="shared_string_minute_short">perc</string>
    <string name="shared_string_second_short">másodperc</string>
<<<<<<< HEAD
    <string name="welcome_descr">Az <b>OsmAnd Trackerrel</b> megoszthatja tartózkodási helyét és megtekintheti másokét az OsmAndban.<br/>
        <br/>Az alkalmazás a Telegram API-ját használja, ezért Telegram-fiók szükséges hozzá.</string>
=======
    <string name="welcome_descr">Az <b>OsmAnd Trackerrel</b> megoszthatja tartózkodási helyét és megtekintheti másokét az OsmAndban.<br/><br/>Az alkalmazás a Telegram API-ját használja, ezért Telegram fiók szükséges hozzá.</string>
>>>>>>> 2f51c0fd
    <string name="my_location">Tartózkodási helyem</string>
    <string name="live_now">Most élőben</string>
    <string name="timeline">Idővonal</string>
    <string name="initializing">Indítás</string>
    <string name="searching_for_gps">Pozíció meghatározása…</string>
    <string name="connecting_to_the_internet">Kapcsolódás az internethez</string>
    <string name="battery_optimization_description">Az OsmAnd Tracker esetében kapcsolja ki az akkumulátor optimalizálását, nehogy hirtelen kikapcsoljon, miközben a háttérben fut.</string>
    <string name="sharing_in_background">Megosztás a háttérben</string>
    <string name="go_to_settings">Beállítások megnyitása</string>
    <string name="shared_string_later">Később</string>
    <string name="not_sent_yet">Még nincs elküldve</string>
    <string name="not_found_yet">Még nem sikerült megtalálni</string>
    <string name="disconnect_from_telegram_desc">A helymegosztáshoz való hozzáférés visszavonása: nyissa meg a Telegramot, menjen a Beállítások &gt; Adatvédelem és biztonság &gt; Munkamenetek menüponthoz, és állítsa le az OsmAnd Tracker munkamenetet.</string>
    <string name="disconnect_from_telegram">Hogyan kapcsoljam le az OsmAnd Trackert a Telegramról\?</string>
    <string name="logout_help_desc">Hogyan kapcsoljam le az OsmAnd Trackert a Telegramról\?</string>
    <string name="connected_account">Csatlakoztatott fiók</string>
    <string name="shared_string_account">Fiók</string>
    <string name="in_time">ennyi idő múlva: %1$s</string>
    <string name="search_contacts">Kapcsolatok keresése</string>
    <string name="search_contacts_descr">Keresés az összes csoportban és kapcsolatban.</string>
    <string name="type_contact_or_group_name">Gépelje be a kapcsolat vagy a csoport nevét</string>
    <string name="shared_string_search">Keresés</string>
    <string name="osmand_connect_desc">Válassza ki, melyik OsmAnd verziót használja a az OsmAnd Tracker a pozíciók megjelenítéséhez.</string>
    <string name="osmand_connect">Kapcsolódás az OsmAndhoz</string>
    <string name="already_registered_in_telegram">Regisztrált Telegram fiók és telefonszám szükséges</string>
    <string name="do_not_have_telegram">Nincs Telegram fiókom</string>
    <string name="enter_phone_number">Telefonszám megadása</string>
    <string name="enter_authentication_code">Ellenőrző kód megadása</string>
    <string name="set_visible_time_for_all">Látható idő megadása mindenkinek</string>
    <string name="hours_format">%1$d óra</string>
    <string name="authentication_code_descr">A fiókjába való belépéshez Telegram elküldött egy kódot az OsmAndhoz.</string>
    <string name="no_location_permission">Az alkalmazásnak nincs engedélye a tartózkodási hely adataihoz való hozzáféréshez.</string>
    <string name="gps_not_available">A rendszerbeállításoknál kapcsolja be a „Tartózkodási helyet”</string>
    <string name="location_service_no_gps_available">Tartózkodási helyének megosztásához jelölje ki az egyik tartózkodásihely-szolgáltatót.</string>
    <string name="osmand_service">Háttérmód</string>
    <string name="osmand_service_descr">Az OsmAnd Tracker a háttérben fut, kikapcsolt képernyővel.</string>
    <string name="install_osmand_dialog_message">Először telepítenie kell az OsmAnd ingyenes vagy fizetős verzióját</string>
    <string name="install_osmand">OsmAnd telepítése</string>
    <string name="show_users_on_map">Felhasználók megjelenítése a térképen</string>
    <string name="active_chats">Aktív csevegések</string>
    <string name="shared_string_authorization">Engedélyezés</string>
    <string name="shared_string_authorization_descr">Kérjük, nemzetközi formátumban adja meg a Telegramhoz használt telefonszámát</string>
    <string name="direction">Irány</string>
    <string name="precision">Pontosság</string>
    <string name="altitude">Magasság</string>
    <string name="bearing">Tájolás</string>
    <string name="proxy_key">Kulcs</string>
    <string name="proxy_password">Jelszó</string>
    <string name="proxy_username">Felhasználónév</string>
    <string name="proxy_credentials">Hitelesítő adatok</string>
    <string name="proxy_port">Port</string>
    <string name="proxy_server">Kiszolgáló</string>
    <string name="shared_string_connection">Kapcsolat</string>
    <string name="shared_string_enable">Engedélyezés</string>
    <string name="proxy_type">Proxy típusa</string>
    <string name="proxy_connected">Kapcsolódva</string>
    <string name="proxy_disconnected">Kapcsolat bontva</string>
    <string name="proxy_settings">Proxy beállításai</string>
    <string name="proxy">Proxy</string>
    <string name="privacy">Adatvédelem</string>
    <string name="shared_string_select">Kijelölés</string>
    <string name="min_logging_distance">Legkisebb naplózott elmozdulás</string>
    <string name="min_logging_distance_descr">Szűrő: az a legkisebb távolság, amely már új pontként naplóztatik</string>
    <string name="min_logging_accuracy">Legkisebb naplózott pontosság</string>
    <string name="min_logging_accuracy_descr">Szűrő: addig nincs naplózás, amíg ezt a pontosságot nem sikerült elérni</string>
    <string name="min_logging_speed">Legkisebb naplózott sebesség</string>
    <string name="min_logging_speed_descr">Szűrő: a megadott sebesség alatt nincs naplózás</string>
    <string name="gpx_settings">GPX-beállítások</string>
    <string name="timeline_no_data_descr">A kijelölt napon nem gyűjtöttünk adatot</string>
    <string name="timeline_no_data">Nincs adat</string>
    <string name="shared_string_end">Vég</string>
    <string name="shared_string_start">Kezdet</string>
    <string name="shared_string_apply">Alkalmaz</string>
    <string name="set_time_timeline_descr">Megjelenítendő időszak kijelölése</string>
    <string name="start_end_date">Kezdő és záró dátum</string>
    <string name="saved_messages">Mentett üzenetek</string>
    <string name="time_zone_descr">Időzóna kijelölése a helyzetjelentésekben való megjelenítéshez.</string>
    <string name="time_zone">Időzóna</string>
    <string name="units_and_formats">Mértékegységek &amp; formátumok</string>
    <string name="unit_of_length_descr">Távolság mértékegységének módosítása.</string>
    <string name="unit_of_length">Hosszmértékegységek</string>
    <string name="unit_of_speed_system_descr">Sebesség mértékegységének meghatározása</string>
    <string name="unit_of_speed_system">Sebesség mértékegysége</string>
    <string name="buffer_time_descr">Az a leghosszabb idő, ameddig a pontok a pufferben tárolódnak</string>
    <string name="buffer_time">Puffer lejárati ideje</string>
    <string name="shared_string_suggested">Javasolt</string>
    <string name="status_widget_title">Az OsmAnd Tracker állapota</string>
    <string name="back_to_osmand">Vissza az OsmAndba</string>
    <string name="last_update_from_telegram_date">Utolsó frissítés a Telegramtól: %1$s</string>
    <string name="last_response_date">Utolsó válasz: %1$s</string>
    <string name="last_update_from_telegram_duration">Utolsó frissítés a Telegramtól: %1$s</string>
    <string name="last_response_duration">Utolsó válasz: %1$s</string>
    <string name="duration_ago">Ennyi idővel ezelőtt: %1$s</string>
    <string name="shared_string_error_short">HIBA</string>
    <string name="shared_string_export">Exportálás</string>
    <string name="logcat_buffer">Logcat-puffer (hibanapló)</string>
    <string name="logcat_buffer_descr">Az alkalmazás részletes naplóinak ellenőrzése és megosztása</string>
    <string name="send_report">Jelentés küldése</string>
    <string name="shared_string_error">Hiba</string>
    <string name="send_live_location_error">Élő helymeghatározási hiba küldése: %1$s</string>
    <string name="ltr_or_rtl_combine_via_colon">%1$s: %2$s</string>
    <string name="ltr_or_rtl_combine_via_dash">%1$s – %2$s</string>
    <string name="location_source">Helymeghatározás forrása</string>
    <string name="location_source_summary">Alapértelmezés szerint a Google Playről telepített OsmAnd a Google Play Services szolgáltatást használja a helymeghatározáshoz.\n\nHa pontatlan helyadatokat kap, vagy Google Play Services nélküli eszközt használ, próbáljon meg Android API-ra váltani</string>
</resources><|MERGE_RESOLUTION|>--- conflicted
+++ resolved
@@ -172,12 +172,7 @@
     <string name="shared_string_hour_short">óra</string>
     <string name="shared_string_minute_short">perc</string>
     <string name="shared_string_second_short">másodperc</string>
-<<<<<<< HEAD
-    <string name="welcome_descr">Az <b>OsmAnd Trackerrel</b> megoszthatja tartózkodási helyét és megtekintheti másokét az OsmAndban.<br/>
-        <br/>Az alkalmazás a Telegram API-ját használja, ezért Telegram-fiók szükséges hozzá.</string>
-=======
     <string name="welcome_descr">Az <b>OsmAnd Trackerrel</b> megoszthatja tartózkodási helyét és megtekintheti másokét az OsmAndban.<br/><br/>Az alkalmazás a Telegram API-ját használja, ezért Telegram fiók szükséges hozzá.</string>
->>>>>>> 2f51c0fd
     <string name="my_location">Tartózkodási helyem</string>
     <string name="live_now">Most élőben</string>
     <string name="timeline">Idővonal</string>
